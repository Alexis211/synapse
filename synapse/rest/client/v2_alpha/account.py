--- conflicted
+++ resolved
@@ -134,71 +134,6 @@
         return 200, ret
 
 
-<<<<<<< HEAD
-class MsisdnPasswordRequestTokenRestServlet(RestServlet):
-    PATTERNS = client_patterns("/account/password/msisdn/requestToken$")
-
-    def __init__(self, hs):
-        super(MsisdnPasswordRequestTokenRestServlet, self).__init__()
-        self.hs = hs
-        self.datastore = self.hs.get_datastore()
-        self.identity_handler = hs.get_handlers().identity_handler
-
-    @defer.inlineCallbacks
-    def on_POST(self, request):
-        body = parse_json_object_from_request(request)
-
-        assert_params_in_dict(
-            body, ["client_secret", "country", "phone_number", "send_attempt"]
-        )
-        client_secret = body["client_secret"]
-        country = body["country"]
-        phone_number = body["phone_number"]
-        send_attempt = body["send_attempt"]
-        next_link = body.get("next_link")  # Optional param
-
-        msisdn = phone_number_to_msisdn(country, phone_number)
-
-        if not (yield check_3pid_allowed(self.hs, "msisdn", msisdn)):
-            raise SynapseError(
-                403,
-                "Account phone numbers are not authorized on this server",
-                Codes.THREEPID_DENIED,
-            )
-
-        assert_valid_client_secret(body["client_secret"])
-
-        existing_user_id = yield self.datastore.get_user_id_by_threepid(
-            "msisdn", msisdn
-        )
-
-        if existing_user_id is None:
-            raise SynapseError(400, "MSISDN not found", Codes.THREEPID_NOT_FOUND)
-
-        if not self.hs.config.account_threepid_delegate_msisdn:
-            logger.warn(
-                "No upstream msisdn account_threepid_delegate configured on the server to "
-                "handle this request"
-            )
-            raise SynapseError(
-                400,
-                "Password reset by phone number is not supported on this homeserver",
-            )
-
-        ret = yield self.identity_handler.requestMsisdnToken(
-            self.hs.config.account_threepid_delegate_msisdn,
-            country,
-            phone_number,
-            client_secret,
-            send_attempt,
-            next_link,
-        )
-
-        return 200, ret
-
-
-=======
->>>>>>> 54569c78
 class PasswordResetSubmitTokenServlet(RestServlet):
     """Handles 3PID validation token submission"""
 

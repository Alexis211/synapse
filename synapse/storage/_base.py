# -*- coding: utf-8 -*-
# Copyright 2014, 2015 OpenMarket Ltd
#
# Licensed under the Apache License, Version 2.0 (the "License");
# you may not use this file except in compliance with the License.
# You may obtain a copy of the License at
#
#     http://www.apache.org/licenses/LICENSE-2.0
#
# Unless required by applicable law or agreed to in writing, software
# distributed under the License is distributed on an "AS IS" BASIS,
# WITHOUT WARRANTIES OR CONDITIONS OF ANY KIND, either express or implied.
# See the License for the specific language governing permissions and
# limitations under the License.
import logging

from synapse.api.errors import StoreError
from synapse.events import FrozenEvent
from synapse.events.utils import prune_event
from synapse.util.logutils import log_function
from synapse.util.logcontext import PreserveLoggingContext, LoggingContext
from synapse.util.lrucache import LruCache
import synapse.metrics

from util.id_generators import IdGenerator, StreamIdGenerator

from twisted.internet import defer

from collections import namedtuple, OrderedDict
import functools
import simplejson as json
import sys
import time


logger = logging.getLogger(__name__)

sql_logger = logging.getLogger("synapse.storage.SQL")
transaction_logger = logging.getLogger("synapse.storage.txn")
perf_logger = logging.getLogger("synapse.storage.TIME")


metrics = synapse.metrics.get_metrics_for("synapse.storage")

sql_scheduling_timer = metrics.register_distribution("schedule_time")

sql_query_timer = metrics.register_distribution("query_time", labels=["verb"])
sql_txn_timer = metrics.register_distribution("transaction_time", labels=["desc"])
sql_getevents_timer = metrics.register_distribution("getEvents_time", labels=["desc"])

caches_by_name = {}
cache_counter = metrics.register_cache(
    "cache",
    lambda: {(name,): len(caches_by_name[name]) for name in caches_by_name.keys()},
    labels=["name"],
)


class Cache(object):

    def __init__(self, name, max_entries=1000, keylen=1, lru=False):
        if lru:
            self.cache = LruCache(max_size=max_entries)
            self.max_entries = None
        else:
            self.cache = OrderedDict()
            self.max_entries = max_entries

        self.name = name
        self.keylen = keylen

        caches_by_name[name] = self.cache

    def get(self, *keyargs):
        if len(keyargs) != self.keylen:
            raise ValueError("Expected a key to have %d items", self.keylen)

        if keyargs in self.cache:
            cache_counter.inc_hits(self.name)
            return self.cache[keyargs]

        cache_counter.inc_misses(self.name)
        raise KeyError()

    def prefill(self, *args):  # because I can't  *keyargs, value
        keyargs = args[:-1]
        value = args[-1]

        if len(keyargs) != self.keylen:
            raise ValueError("Expected a key to have %d items", self.keylen)

        if self.max_entries is not None:
            while len(self.cache) >= self.max_entries:
                self.cache.popitem(last=False)

        self.cache[keyargs] = value

    def invalidate(self, *keyargs):
        if len(keyargs) != self.keylen:
            raise ValueError("Expected a key to have %d items", self.keylen)

        self.cache.pop(keyargs, None)


def cached(max_entries=1000, num_args=1, lru=False):
    """ A method decorator that applies a memoizing cache around the function.

    The function is presumed to take zero or more arguments, which are used in
    a tuple as the key for the cache. Hits are served directly from the cache;
    misses use the function body to generate the value.

    The wrapped function has an additional member, a callable called
    "invalidate". This can be used to remove individual entries from the cache.

    The wrapped function has another additional callable, called "prefill",
    which can be used to insert values into the cache specifically, without
    calling the calculation function.
    """
    def wrap(orig):
        cache = Cache(
            name=orig.__name__,
            max_entries=max_entries,
            keylen=num_args,
            lru=lru,
        )

        @functools.wraps(orig)
        @defer.inlineCallbacks
        def wrapped(self, *keyargs):
            try:
                defer.returnValue(cache.get(*keyargs))
            except KeyError:
                ret = yield orig(self, *keyargs)

                cache.prefill(*keyargs + (ret,))

                defer.returnValue(ret)

        wrapped.invalidate = cache.invalidate
        wrapped.prefill = cache.prefill
        return wrapped

    return wrap


class LoggingTransaction(object):
    """An object that almost-transparently proxies for the 'txn' object
    passed to the constructor. Adds logging and metrics to the .execute()
    method."""
    __slots__ = ["txn", "name", "database_engine"]

    def __init__(self, txn, name, database_engine):
        object.__setattr__(self, "txn", txn)
        object.__setattr__(self, "name", name)
        object.__setattr__(self, "database_engine", database_engine)

    def __getattr__(self, name):
        return getattr(self.txn, name)

    def __setattr__(self, name, value):
        setattr(self.txn, name, value)

    def execute(self, sql, *args, **kwargs):
        # TODO(paul): Maybe use 'info' and 'debug' for values?
        sql_logger.debug("[SQL] {%s} %s", self.name, sql)

        sql = self.database_engine.convert_param_style(sql)

        if args and args[0]:
            args = list(args)
            args[0] = [
                self.database_engine.encode_parameter(a) for a in args[0]
            ]
            try:
                sql_logger.debug(
                    "[SQL values] {%s} " + ", ".join(("<%r>",) * len(args[0])),
                    self.name,
                    *args[0]
                )
            except:
                # Don't let logging failures stop SQL from working
                pass

        start = time.time() * 1000

        try:
            return self.txn.execute(
                sql, *args, **kwargs
            )
        except Exception as e:
            logger.debug("[SQL FAIL] {%s} %s", self.name, e)
            raise
        finally:
            msecs = (time.time() * 1000) - start
            sql_logger.debug("[SQL time] {%s} %f", self.name, msecs)
            sql_query_timer.inc_by(msecs, sql.split()[0])


class PerformanceCounters(object):
    def __init__(self):
        self.current_counters = {}
        self.previous_counters = {}

    def update(self, key, start_time, end_time=None):
        if end_time is None:
            end_time = time.time() * 1000
        duration = end_time - start_time
        count, cum_time = self.current_counters.get(key, (0, 0))
        count += 1
        cum_time += duration
        self.current_counters[key] = (count, cum_time)
        return end_time

    def interval(self, interval_duration, limit=3):
        counters = []
        for name, (count, cum_time) in self.current_counters.items():
            prev_count, prev_time = self.previous_counters.get(name, (0, 0))
            counters.append((
                (cum_time - prev_time) / interval_duration,
                count - prev_count,
                name
            ))

        self.previous_counters = dict(self.current_counters)

        counters.sort(reverse=True)

        top_n_counters = ", ".join(
            "%s(%d): %.3f%%" % (name, count, 100 * ratio)
            for ratio, count, name in counters[:limit]
        )

        return top_n_counters


class SQLBaseStore(object):
    _TXN_ID = 0

    def __init__(self, hs):
        self.hs = hs
        self._db_pool = hs.get_db_pool()
        self._clock = hs.get_clock()

        self._previous_txn_total_time = 0
        self._current_txn_total_time = 0
        self._previous_loop_ts = 0

        # TODO(paul): These can eventually be removed once the metrics code
        #   is running in mainline, and we have some nice monitoring frontends
        #   to watch it
        self._txn_perf_counters = PerformanceCounters()
        self._get_event_counters = PerformanceCounters()

<<<<<<< HEAD
        self._get_event_cache = LruCache(hs.config.event_cache_size)

        self.database_engine = hs.database_engine

        # Pretend the getEventCache is just another named cache
        caches_by_name["*getEvent*"] = self._get_event_cache
=======
        self._get_event_cache = Cache("*getEvent*", keylen=3, lru=True,
                                      max_entries=hs.config.event_cache_size)
>>>>>>> cf59d68b

        self._stream_id_gen = StreamIdGenerator()
        self._transaction_id_gen = IdGenerator("sent_transactions", "id", self)
        self._state_groups_id_gen = IdGenerator("state_groups", "id", self)
        self._access_tokens_id_gen = IdGenerator("access_tokens", "id", self)

    def start_profiling(self):
        self._previous_loop_ts = self._clock.time_msec()

        def loop():
            curr = self._current_txn_total_time
            prev = self._previous_txn_total_time
            self._previous_txn_total_time = curr

            time_now = self._clock.time_msec()
            time_then = self._previous_loop_ts
            self._previous_loop_ts = time_now

            ratio = (curr - prev)/(time_now - time_then)

            top_three_counters = self._txn_perf_counters.interval(
                time_now - time_then, limit=3
            )

            top_3_event_counters = self._get_event_counters.interval(
                time_now - time_then, limit=3
            )

            perf_logger.info(
                "Total database time: %.3f%% {%s} {%s}",
                ratio * 100, top_three_counters, top_3_event_counters
            )

        self._clock.looping_call(loop, 10000)

    @defer.inlineCallbacks
    def runInteraction(self, desc, func, *args, **kwargs):
        """Wraps the .runInteraction() method on the underlying db_pool."""
        current_context = LoggingContext.current_context()

        start_time = time.time() * 1000

        def inner_func(conn, *args, **kwargs):
            with LoggingContext("runInteraction") as context:
                current_context.copy_to(context)
                start = time.time() * 1000
                txn_id = self._TXN_ID

                # We don't really need these to be unique, so lets stop it from
                # growing really large.
                self._TXN_ID = (self._TXN_ID + 1) % (sys.maxint - 1)

                name = "%s-%x" % (desc, txn_id, )

                sql_scheduling_timer.inc_by(time.time() * 1000 - start_time)
                transaction_logger.debug("[TXN START] {%s}", name)
                try:
                    i = 0
                    N = 5
                    while True:
                        try:
                            txn = conn.cursor()
                            return func(
                                LoggingTransaction(txn, name, self.database_engine),
                                *args, **kwargs
                            )
                        except self.database_engine.module.DatabaseError as e:
                            if self.database_engine.is_deadlock(e):
                                logger.warn("[TXN DEADLOCK] {%s} %d/%d", name, i, N)
                                if i < N:
                                    i += 1
                                    conn.rollback()
                                    continue
                            raise
                except Exception as e:
                    logger.debug("[TXN FAIL] {%s}", name, e)
                    raise
                finally:
                    end = time.time() * 1000
                    duration = end - start

                    transaction_logger.debug("[TXN END] {%s} %f", name, duration)

                    self._current_txn_total_time += duration
                    self._txn_perf_counters.update(desc, start, end)
                    sql_txn_timer.inc_by(duration, desc)

        with PreserveLoggingContext():
            result = yield self._db_pool.runWithConnection(
                inner_func, *args, **kwargs
            )
        defer.returnValue(result)

    def cursor_to_dict(self, cursor):
        """Converts a SQL cursor into an list of dicts.

        Args:
            cursor : The DBAPI cursor which has executed a query.
        Returns:
            A list of dicts where the key is the column header.
        """
        col_headers = list(column[0] for column in cursor.description)
        results = list(
            dict(zip(col_headers, row)) for row in cursor.fetchall()
        )
        return results

    def _execute(self, desc, decoder, query, *args):
        """Runs a single query for a result set.

        Args:
            decoder - The function which can resolve the cursor results to
                something meaningful.
            query - The query string to execute
            *args - Query args.
        Returns:
            The result of decoder(results)
        """
        def interaction(txn):
            txn.execute(query, args)
            if decoder:
                return decoder(txn)
            else:
                return txn.fetchall()

        return self.runInteraction(desc, interaction)

    def _execute_and_decode(self, desc, query, *args):
        return self._execute(desc, self.cursor_to_dict, query, *args)

    # "Simple" SQL API methods that operate on a single table with no JOINs,
    # no complex WHERE clauses, just a dict of values for columns.

    def _simple_insert(self, table, values, or_ignore=False,
                       desc="_simple_insert"):
        """Executes an INSERT query on the named table.

        Args:
            table : string giving the table name
            values : dict of new column names and values for them
        """
        return self.runInteraction(
            desc,
            self._simple_insert_txn, table, values,
            or_ignore=or_ignore
        )

    @log_function
    def _simple_insert_txn(self, txn, table, values, or_ignore=False):
        sql = "INSERT INTO %s (%s) VALUES(%s)" % (
            table,
            ", ".join(k for k in values),
            ", ".join("?" for k in values)
        )

        logger.debug(
            "[SQL] %s Args=%s",
            sql, values.values(),
        )

        try:
            txn.execute(sql, values.values())
        except self.database_engine.module.IntegrityError:
            if not or_ignore:
                raise

    def _simple_upsert(self, table, keyvalues, values, desc="_simple_upsert"):
        """
        Args:
            table (str): The table to upsert into
            keyvalues (dict): The unique key tables and their new values
            values (dict): The nonunique columns and their new values
        Returns: A deferred
        """
        return self.runInteraction(
            desc,
            self._simple_upsert_txn, table, keyvalues, values
        )

    def _simple_upsert_txn(self, txn, table, keyvalues, values):
        # Try to update
        sql = "UPDATE %s SET %s WHERE %s" % (
            table,
            ", ".join("%s = ?" % (k,) for k in values),
            " AND ".join("%s = ?" % (k,) for k in keyvalues)
        )
        sqlargs = values.values() + keyvalues.values()
        logger.debug(
            "[SQL] %s Args=%s",
            sql, sqlargs,
        )

        txn.execute(sql, sqlargs)
        if txn.rowcount == 0:
            # We didn't update and rows so insert a new one
            allvalues = {}
            allvalues.update(keyvalues)
            allvalues.update(values)

            sql = "INSERT INTO %s (%s) VALUES (%s)" % (
                table,
                ", ".join(k for k in allvalues),
                ", ".join("?" for _ in allvalues)
            )
            logger.debug(
                "[SQL] %s Args=%s",
                sql, keyvalues.values(),
            )
            txn.execute(sql, allvalues.values())

    def _simple_select_one(self, table, keyvalues, retcols,
                           allow_none=False, desc="_simple_select_one"):
        """Executes a SELECT query on the named table, which is expected to
        return a single row, returning a single column from it.

        Args:
            table : string giving the table name
            keyvalues : dict of column names and values to select the row with
            retcols : list of strings giving the names of the columns to return

            allow_none : If true, return None instead of failing if the SELECT
              statement returns no rows
        """
        return self.runInteraction(
            desc,
            self._simple_select_one_txn,
            table, keyvalues, retcols, allow_none,
        )

    def _simple_select_one_onecol(self, table, keyvalues, retcol,
                                  allow_none=False,
                                  desc="_simple_select_one_onecol"):
        """Executes a SELECT query on the named table, which is expected to
        return a single row, returning a single column from it."

        Args:
            table : string giving the table name
            keyvalues : dict of column names and values to select the row with
            retcol : string giving the name of the column to return
        """
        return self.runInteraction(
            desc,
            self._simple_select_one_onecol_txn,
            table, keyvalues, retcol, allow_none=allow_none,
        )

    def _simple_select_one_onecol_txn(self, txn, table, keyvalues, retcol,
                                      allow_none=False):
        ret = self._simple_select_onecol_txn(
            txn,
            table=table,
            keyvalues=keyvalues,
            retcol=retcol,
        )

        if ret:
            return ret[0]
        else:
            if allow_none:
                return None
            else:
                raise StoreError(404, "No row found")

    def _simple_select_onecol_txn(self, txn, table, keyvalues, retcol):
        sql = (
            "SELECT %(retcol)s FROM %(table)s WHERE %(where)s"
        ) % {
            "retcol": retcol,
            "table": table,
            "where": " AND ".join("%s = ?" % k for k in keyvalues.keys()),
        }

        txn.execute(sql, keyvalues.values())

        return [r[0] for r in txn.fetchall()]

    def _simple_select_onecol(self, table, keyvalues, retcol,
                              desc="_simple_select_onecol"):
        """Executes a SELECT query on the named table, which returns a list
        comprising of the values of the named column from the selected rows.

        Args:
            table (str): table name
            keyvalues (dict): column names and values to select the rows with
            retcol (str): column whos value we wish to retrieve.

        Returns:
            Deferred: Results in a list
        """
        return self.runInteraction(
            desc,
            self._simple_select_onecol_txn,
            table, keyvalues, retcol
        )

    def _simple_select_list(self, table, keyvalues, retcols,
                            desc="_simple_select_list"):
        """Executes a SELECT query on the named table, which may return zero or
        more rows, returning the result as a list of dicts.

        Args:
            table : string giving the table name
            keyvalues : dict of column names and values to select the rows with,
            or None to not apply a WHERE clause.
            retcols : list of strings giving the names of the columns to return
        """
        return self.runInteraction(
            desc,
            self._simple_select_list_txn,
            table, keyvalues, retcols
        )

    def _simple_select_list_txn(self, txn, table, keyvalues, retcols):
        """Executes a SELECT query on the named table, which may return zero or
        more rows, returning the result as a list of dicts.

        Args:
            txn : Transaction object
            table : string giving the table name
            keyvalues : dict of column names and values to select the rows with
            retcols : list of strings giving the names of the columns to return
        """
        if keyvalues:
            sql = "SELECT %s FROM %s WHERE %s" % (
                ", ".join(retcols),
                table,
                " AND ".join("%s = ?" % (k, ) for k in keyvalues)
            )
            txn.execute(sql, keyvalues.values())
        else:
            sql = "SELECT %s FROM %s" % (
                ", ".join(retcols),
                table
            )
            txn.execute(sql)

        return self.cursor_to_dict(txn)

    def _simple_update_one(self, table, keyvalues, updatevalues,
                           desc="_simple_update_one"):
        """Executes an UPDATE query on the named table, setting new values for
        columns in a row matching the key values.

        Args:
            table : string giving the table name
            keyvalues : dict of column names and values to select the row with
            updatevalues : dict giving column names and values to update
            retcols : optional list of column names to return

        If present, retcols gives a list of column names on which to perform
        a SELECT statement *before* performing the UPDATE statement. The values
        of these will be returned in a dict.

        These are performed within the same transaction, allowing an atomic
        get-and-set.  This can be used to implement compare-and-set by putting
        the update column in the 'keyvalues' dict as well.
        """
        return self.runInteraction(
            desc,
            self._simple_update_one_txn,
            table, keyvalues, updatevalues,
        )

    def _simple_update_one_txn(self, txn, table, keyvalues, updatevalues):
        update_sql = "UPDATE %s SET %s WHERE %s" % (
            table,
            ", ".join("%s = ?" % (k,) for k in updatevalues),
            " AND ".join("%s = ?" % (k,) for k in keyvalues)
        )

        txn.execute(
            update_sql,
            updatevalues.values() + keyvalues.values()
        )

        if txn.rowcount == 0:
            raise StoreError(404, "No row found")
        if txn.rowcount > 1:
            raise StoreError(500, "More than one row matched")

    def _simple_select_one_txn(self, txn, table, keyvalues, retcols,
                               allow_none=False):
        select_sql = "SELECT %s FROM %s WHERE %s" % (
            ", ".join(retcols),
            table,
            " AND ".join("%s = ?" % (k,) for k in keyvalues)
        )

        txn.execute(select_sql, keyvalues.values())

        row = txn.fetchone()
        if not row:
            if allow_none:
                return None
            raise StoreError(404, "No row found")
        if txn.rowcount > 1:
            raise StoreError(500, "More than one row matched")

        return dict(zip(retcols, row))

    def _simple_selectupdate_one(self, table, keyvalues, updatevalues=None,
                                 retcols=None, allow_none=False,
                                 desc="_simple_selectupdate_one"):
        """ Combined SELECT then UPDATE."""
        def func(txn):
            ret = None
            if retcols:
                ret = self._simple_select_one_txn(
                    txn,
                    table=table,
                    keyvalues=keyvalues,
                    retcols=retcols,
                    allow_none=allow_none,
                )

            if updatevalues:
                self._simple_update_one_txn(
                    txn,
                    table=table,
                    keyvalues=keyvalues,
                    updatevalues=updatevalues,
                )

                # if txn.rowcount == 0:
                #     raise StoreError(404, "No row found")
                if txn.rowcount > 1:
                    raise StoreError(500, "More than one row matched")

            return ret
        return self.runInteraction(desc, func)

    def _simple_delete_one(self, table, keyvalues, desc="_simple_delete_one"):
        """Executes a DELETE query on the named table, expecting to delete a
        single row.

        Args:
            table : string giving the table name
            keyvalues : dict of column names and values to select the row with
        """
        sql = "DELETE FROM %s WHERE %s" % (
            table,
            " AND ".join("%s = ?" % (k, ) for k in keyvalues)
        )

        def func(txn):
            txn.execute(sql, keyvalues.values())
            if txn.rowcount == 0:
                raise StoreError(404, "No row found")
            if txn.rowcount > 1:
                raise StoreError(500, "more than one row matched")
        return self.runInteraction(desc, func)

    def _simple_delete(self, table, keyvalues, desc="_simple_delete"):
        """Executes a DELETE query on the named table.

        Args:
            table : string giving the table name
            keyvalues : dict of column names and values to select the row with
        """

        return self.runInteraction(desc, self._simple_delete_txn)

    def _simple_delete_txn(self, txn, table, keyvalues):
        sql = "DELETE FROM %s WHERE %s" % (
            table,
            " AND ".join("%s = ?" % (k, ) for k in keyvalues)
        )

        return txn.execute(sql, keyvalues.values())

    def _simple_max_id(self, table):
        """Executes a SELECT query on the named table, expecting to return the
        max value for the column "id".

        Args:
            table : string giving the table name
        """
        sql = "SELECT MAX(id) AS id FROM %s" % table

        def func(txn):
            txn.execute(sql)
            max_id = self.cursor_to_dict(txn)[0]["id"]
            if max_id is None:
                return 0
            return max_id

        return self.runInteraction("_simple_max_id", func)

    def _get_events(self, event_ids, check_redacted=True,
                    get_prev_content=False):
        return self.runInteraction(
            "_get_events", self._get_events_txn, event_ids,
            check_redacted=check_redacted, get_prev_content=get_prev_content,
        )

    def _get_events_txn(self, txn, event_ids, check_redacted=True,
                        get_prev_content=False):
        if not event_ids:
            return []

        events = [
            self._get_event_txn(
                txn, event_id,
                check_redacted=check_redacted,
                get_prev_content=get_prev_content
            )
            for event_id in event_ids
        ]

        return [e for e in events if e]

    def _invalidate_get_event_cache(self, event_id):
        for check_redacted in (False, True):
            for get_prev_content in (False, True):
                self._get_event_cache.invalidate(event_id, check_redacted,
                                                 get_prev_content)

    def _get_event_txn(self, txn, event_id, check_redacted=True,
                       get_prev_content=False, allow_rejected=False):

        start_time = time.time() * 1000

        def update_counter(desc, last_time):
            curr_time = self._get_event_counters.update(desc, last_time)
            sql_getevents_timer.inc_by(curr_time - last_time, desc)
            return curr_time

        try:
            ret = self._get_event_cache.get(event_id, check_redacted, get_prev_content)

            if allow_rejected or not ret.rejected_reason:
                return ret
            else:
                return None
        except KeyError:
            pass
        finally:
            start_time = update_counter("event_cache", start_time)

        sql = (
            "SELECT e.internal_metadata, e.json, r.event_id, rej.reason "
            "FROM event_json as e "
            "LEFT JOIN redactions as r ON e.event_id = r.redacts "
            "LEFT JOIN rejections as rej on rej.event_id = e.event_id  "
            "WHERE e.event_id = ? "
            "LIMIT 1 "
        )

        txn.execute(sql, (event_id,))

        res = txn.fetchone()

        if not res:
            return None

        internal_metadata, js, redacted, rejected_reason = res

        start_time = update_counter("select_event", start_time)

        result = self._get_event_from_row_txn(
            txn, internal_metadata, js, redacted,
            check_redacted=check_redacted,
            get_prev_content=get_prev_content,
            rejected_reason=rejected_reason,
        )
        self._get_event_cache.prefill(event_id, check_redacted, get_prev_content, result)

        if allow_rejected or not rejected_reason:
            return result
        else:
            return None

    def _get_event_from_row_txn(self, txn, internal_metadata, js, redacted,
                                check_redacted=True, get_prev_content=False,
                                rejected_reason=None):

        start_time = time.time() * 1000

        def update_counter(desc, last_time):
            curr_time = self._get_event_counters.update(desc, last_time)
            sql_getevents_timer.inc_by(curr_time - last_time, desc)
            return curr_time

        logger.debug("Got js: %r", js)
        d = json.loads(str(js).decode("utf8"))
        start_time = update_counter("decode_json", start_time)

        logger.debug("Got internal_metadata: %r", internal_metadata)
        internal_metadata = json.loads(str(internal_metadata).decode("utf8"))
        start_time = update_counter("decode_internal", start_time)

        ev = FrozenEvent(
            d,
            internal_metadata_dict=internal_metadata,
            rejected_reason=rejected_reason,
        )
        start_time = update_counter("build_frozen_event", start_time)

        if check_redacted and redacted:
            ev = prune_event(ev)

            ev.unsigned["redacted_by"] = redacted
            # Get the redaction event.

            because = self._get_event_txn(
                txn,
                redacted,
                check_redacted=False
            )

            if because:
                ev.unsigned["redacted_because"] = because
            start_time = update_counter("redact_event", start_time)

        if get_prev_content and "replaces_state" in ev.unsigned:
            prev = self._get_event_txn(
                txn,
                ev.unsigned["replaces_state"],
                get_prev_content=False,
            )
            if prev:
                ev.unsigned["prev_content"] = prev.get_dict()["content"]
            start_time = update_counter("get_prev_content", start_time)

        return ev

    def _parse_events(self, rows):
        return self.runInteraction(
            "_parse_events", self._parse_events_txn, rows
        )

    def _parse_events_txn(self, txn, rows):
        event_ids = [r["event_id"] for r in rows]

        return self._get_events_txn(txn, event_ids)

    def _has_been_redacted_txn(self, txn, event):
        sql = "SELECT event_id FROM redactions WHERE redacts = ?"
        txn.execute(sql, (event.event_id,))
        result = txn.fetchone()
        return result[0] if result else None

    def get_next_stream_id(self):
        with self._next_stream_id_lock:
            i = self._next_stream_id
            self._next_stream_id += 1
            return i


class _RollbackButIsFineException(Exception):
    """ This exception is used to rollback a transaction without implying
    something went wrong.
    """
    pass


class Table(object):
    """ A base class used to store information about a particular table.
    """

    table_name = None
    """ str: The name of the table """

    fields = None
    """ list: The field names """

    EntryType = None
    """ Type: A tuple type used to decode the results """

    _select_where_clause = "SELECT %s FROM %s WHERE %s"
    _select_clause = "SELECT %s FROM %s"
    _insert_clause = "REPLACE INTO %s (%s) VALUES (%s)"

    @classmethod
    def select_statement(cls, where_clause=None):
        """
        Args:
            where_clause (str): The WHERE clause to use.

        Returns:
            str: An SQL statement to select rows from the table with the given
            WHERE clause.
        """
        if where_clause:
            return cls._select_where_clause % (
                ", ".join(cls.fields),
                cls.table_name,
                where_clause
            )
        else:
            return cls._select_clause % (
                ", ".join(cls.fields),
                cls.table_name,
            )

    @classmethod
    def insert_statement(cls):
        return cls._insert_clause % (
            cls.table_name,
            ", ".join(cls.fields),
            ", ".join(["?"] * len(cls.fields)),
        )

    @classmethod
    def decode_single_result(cls, results):
        """ Given an iterable of tuples, return a single instance of
            `EntryType` or None if the iterable is empty
        Args:
            results (list): The results list to convert to `EntryType`
        Returns:
            EntryType: An instance of `EntryType`
        """
        results = list(results)
        if results:
            return cls.EntryType(*results[0])
        else:
            return None

    @classmethod
    def decode_results(cls, results):
        """ Given an iterable of tuples, return a list of `EntryType`
        Args:
            results (list): The results list to convert to `EntryType`

        Returns:
            list: A list of `EntryType`
        """
        return [cls.EntryType(*row) for row in results]

    @classmethod
    def get_fields_string(cls, prefix=None):
        if prefix:
            to_join = ("%s.%s" % (prefix, f) for f in cls.fields)
        else:
            to_join = cls.fields

        return ", ".join(to_join)


class JoinHelper(object):
    """ Used to help do joins on tables by looking at the tables' fields and
    creating a list of unique fields to use with SELECTs and a namedtuple
    to dump the results into.

    Attributes:
        tables (list): List of `Table` classes
        EntryType (type)
    """

    def __init__(self, *tables):
        self.tables = tables

        res = []
        for table in self.tables:
            res += [f for f in table.fields if f not in res]

        self.EntryType = namedtuple("JoinHelperEntry", res)

    def get_fields(self, **prefixes):
        """Get a string representing a list of fields for use in SELECT
        statements with the given prefixes applied to each.

        For example::

            JoinHelper(PdusTable, StateTable).get_fields(
                PdusTable="pdus",
                StateTable="state"
            )
        """
        res = []
        for field in self.EntryType._fields:
            for table in self.tables:
                if field in table.fields:
                    res.append("%s.%s" % (prefixes[table.__name__], field))
                    break

        return ", ".join(res)

    def decode_results(self, rows):
        return [self.EntryType(*row) for row in rows]<|MERGE_RESOLUTION|>--- conflicted
+++ resolved
@@ -251,17 +251,10 @@
         self._txn_perf_counters = PerformanceCounters()
         self._get_event_counters = PerformanceCounters()
 
-<<<<<<< HEAD
-        self._get_event_cache = LruCache(hs.config.event_cache_size)
-
-        self.database_engine = hs.database_engine
-
-        # Pretend the getEventCache is just another named cache
-        caches_by_name["*getEvent*"] = self._get_event_cache
-=======
         self._get_event_cache = Cache("*getEvent*", keylen=3, lru=True,
                                       max_entries=hs.config.event_cache_size)
->>>>>>> cf59d68b
+
+        self.database_engine = hs.database_engine
 
         self._stream_id_gen = StreamIdGenerator()
         self._transaction_id_gen = IdGenerator("sent_transactions", "id", self)

--- conflicted
+++ resolved
@@ -91,13 +91,6 @@
             id_column=None,
         )
 
-<<<<<<< HEAD
-        self._account_validity_enabled = hs.config.account_validity_enabled
-        if self._account_validity_enabled:
-            self._account_validity_period = hs.config.account_validity_period
-            self._account_validity_startup_job_max_delta = (
-                hs.config.account_validity_startup_job_max_delta
-=======
         self._account_validity_enabled = (
             hs.config.account_validity.account_validity_enabled
         )
@@ -109,7 +102,6 @@
             )
             self._account_validity_startup_job_max_delta = (
                 hs.config.account_validity.account_validity_startup_job_max_delta
->>>>>>> 0644ac09
             )
 
             if hs.config.run_background_tasks:

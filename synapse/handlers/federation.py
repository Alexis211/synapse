--- conflicted
+++ resolved
@@ -370,11 +370,7 @@
                             # note that if any of the missing prevs share missing state or
                             # auth events, the requests to fetch those events are deduped
                             # by the get_pdu_cache in federation_client.
-<<<<<<< HEAD
                             (remote_state, _,) = await self._get_state_for_room(
-=======
-                            (remote_state, _,) = yield self._get_state_for_room(
->>>>>>> 50294225
                                 origin, room_id, p, include_event_in_state=True
                             )
 
@@ -386,13 +382,8 @@
                             for x in remote_state:
                                 event_map[x.event_id] = x
 
-<<<<<<< HEAD
                     room_version = await self.store.get_room_version(room_id)
                     state_map = await resolve_events_with_store(
-=======
-                    room_version = yield self.store.get_room_version(room_id)
-                    state_map = yield resolve_events_with_store(
->>>>>>> 50294225
                         room_id,
                         room_version,
                         state_maps,
@@ -428,11 +419,7 @@
                         affected=event_id,
                     )
 
-<<<<<<< HEAD
         await self._process_received_pdu(origin, pdu, state=state)
-=======
-        yield self._process_received_pdu(origin, pdu, state=state)
->>>>>>> 50294225
 
     async def _get_missing_events_for_pdu(self, origin, pdu, prevs, min_depth):
         """
@@ -566,7 +553,6 @@
                     else:
                         raise
 
-<<<<<<< HEAD
     async def _get_state_for_room(
         self,
         destination: str,
@@ -580,45 +566,21 @@
             destination: The remote homeserver to query for the state.
             room_id: The id of the room we're interested in.
             event_id: The id of the event we want the state at.
-=======
-    @defer.inlineCallbacks
-    @log_function
-    def _get_state_for_room(
-        self, destination, room_id, event_id, include_event_in_state
-    ):
-        """Requests all of the room state at a given event from a remote homeserver.
-
-        Args:
-            destination (str): The remote homeserver to query for the state.
-            room_id (str): The id of the room we're interested in.
-            event_id (str): The id of the event we want the state at.
->>>>>>> 50294225
             include_event_in_state: if true, the event itself will be included in the
                 returned state event list.
 
         Returns:
-<<<<<<< HEAD
             A list of events in the state, possibly including the event itself, and
             a list of events in the auth chain for the given event.
-=======
-            Deferred[Tuple[List[EventBase], List[EventBase]]]:
-                A list of events in the state, and a list of events in the auth chain
-                for the given event.
->>>>>>> 50294225
         """
         (
             state_event_ids,
             auth_event_ids,
-<<<<<<< HEAD
         ) = await self.federation_client.get_room_state_ids(
-=======
-        ) = yield self.federation_client.get_room_state_ids(
->>>>>>> 50294225
             destination, room_id, event_id=event_id
         )
 
         desired_events = set(state_event_ids + auth_event_ids)
-<<<<<<< HEAD
 
         if include_event_in_state:
             desired_events.add(event_id)
@@ -656,49 +618,6 @@
     ) -> Dict[str, EventBase]:
         """Fetch events from a remote destination, checking if we already have them.
 
-=======
-
-        if include_event_in_state:
-            desired_events.add(event_id)
-
-        event_map = yield self._get_events_from_store_or_dest(
-            destination, room_id, desired_events
-        )
-
-        failed_to_fetch = desired_events - event_map.keys()
-        if failed_to_fetch:
-            logger.warning(
-                "Failed to fetch missing state/auth events for %s: %s",
-                room_id,
-                failed_to_fetch,
-            )
-
-        remote_state = [
-            event_map[e_id] for e_id in state_event_ids if e_id in event_map
-        ]
-
-        if include_event_in_state:
-            remote_event = event_map.get(event_id)
-            if not remote_event:
-                raise Exception("Unable to get missing prev_event %s" % (event_id,))
-            if remote_event.is_state() and remote_event.rejected_reason is None:
-                remote_state.append(remote_event)
-
-        auth_chain = [event_map[e_id] for e_id in auth_event_ids if e_id in event_map]
-        auth_chain.sort(key=lambda e: e.depth)
-
-        return remote_state, auth_chain
-
-    @defer.inlineCallbacks
-    def _get_events_from_store_or_dest(self, destination, room_id, event_ids):
-        """Fetch events from a remote destination, checking if we already have them.
-
-        Args:
-            destination (str)
-            room_id (str)
-            event_ids (Iterable[str])
-
->>>>>>> 50294225
         Persists any events we don't already have as outliers.
 
         If we fail to fetch any of the events, a warning will be logged, and the event
@@ -706,16 +625,9 @@
         be in the given room.
 
         Returns:
-<<<<<<< HEAD
             map from event_id to event
         """
         fetched_events = await self.store.get_events(event_ids, allow_rejected=True)
-=======
-            Deferred[dict[str, EventBase]]: A deferred resolving to a map
-            from event_id to event
-        """
-        fetched_events = yield self.store.get_events(event_ids, allow_rejected=True)
->>>>>>> 50294225
 
         missing_events = set(event_ids) - fetched_events.keys()
 
@@ -723,7 +635,6 @@
             logger.debug(
                 "Fetching unknown state/auth events %s for room %s",
                 missing_events,
-<<<<<<< HEAD
                 room_id,
             )
 
@@ -760,56 +671,14 @@
                 bad_room_id,
                 room_id,
             )
-=======
-                room_id,
-            )
-
-            yield self._get_events_and_persist(
-                destination=destination, room_id=room_id, events=missing_events
-            )
-
-            # we need to make sure we re-load from the database to get the rejected
-            # state correct.
-            fetched_events.update(
-                (yield self.store.get_events(missing_events, allow_rejected=True))
-            )
-
-        # check for events which were in the wrong room.
-        #
-        # this can happen if a remote server claims that the state or
-        # auth_events at an event in room A are actually events in room B
-
-        bad_events = list(
-            (event_id, event.room_id)
-            for event_id, event in fetched_events.items()
-            if event.room_id != room_id
-        )
-
-        for bad_event_id, bad_room_id in bad_events:
-            # This is a bogus situation, but since we may only discover it a long time
-            # after it happened, we try our best to carry on, by just omitting the
-            # bad events from the returned auth/state set.
-            logger.warning(
-                "Remote server %s claims event %s in room %s is an auth/state "
-                "event in room %s",
-                destination,
-                bad_event_id,
-                bad_room_id,
-                room_id,
-            )
->>>>>>> 50294225
+
             del fetched_events[bad_event_id]
 
         return fetched_events
 
-<<<<<<< HEAD
     async def _process_received_pdu(
         self, origin: str, event: EventBase, state: Optional[Iterable[EventBase]],
     ):
-=======
-    @defer.inlineCallbacks
-    def _process_received_pdu(self, origin, event, state):
->>>>>>> 50294225
         """ Called when we have a new pdu. We need to do auth checks and put it
         through the StateHandler.
 
@@ -881,11 +750,7 @@
         if dest == self.server_name:
             raise SynapseError(400, "Can't backfill from self.")
 
-<<<<<<< HEAD
         events = await self.federation_client.backfill(
-=======
-        events = yield self.federation_client.backfill(
->>>>>>> 50294225
             dest, room_id, limit=limit, extremities=extremities
         )
 
@@ -926,11 +791,7 @@
         state_events = {}
         events_to_state = {}
         for e_id in edges:
-<<<<<<< HEAD
             state, auth = await self._get_state_for_room(
-=======
-            state, auth = yield self._get_state_for_room(
->>>>>>> 50294225
                 destination=dest, room_id=room_id, event_id=e_id
             )
             auth_events.update({a.event_id: a for a in auth})
@@ -1194,12 +1055,7 @@
 
         return False
 
-<<<<<<< HEAD
     async def _get_events_and_persist(
-=======
-    @defer.inlineCallbacks
-    def _get_events_and_persist(
->>>>>>> 50294225
         self, destination: str, room_id: str, events: Iterable[str]
     ):
         """Fetch the given events from a server, and persist them as outliers.
@@ -1207,11 +1063,7 @@
         Logs a warning if we can't find the given event.
         """
 
-<<<<<<< HEAD
         room_version = await self.store.get_room_version(room_id)
-=======
-        room_version = yield self.store.get_room_version(room_id)
->>>>>>> 50294225
 
         event_infos = []
 
@@ -1247,15 +1099,9 @@
                         e,
                     )
 
-<<<<<<< HEAD
         await concurrently_execute(get_event, events, 5)
 
         await self._handle_new_events(
-=======
-        yield concurrently_execute(get_event, events, 5)
-
-        yield self._handle_new_events(
->>>>>>> 50294225
             destination, event_infos,
         )
 

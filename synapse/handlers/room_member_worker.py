<<<<<<< HEAD
# Copyright 2018 New Vector Ltd
# Copyright 2020 The Matrix.org Foundation C.I.C.
=======
# Copyright 2018-2021 The Matrix.org Foundation C.I.C.
>>>>>>> 88f9e8d6
#
# Licensed under the Apache License, Version 2.0 (the "License");
# you may not use this file except in compliance with the License.
# You may obtain a copy of the License at
#
#     http://www.apache.org/licenses/LICENSE-2.0
#
# Unless required by applicable law or agreed to in writing, software
# distributed under the License is distributed on an "AS IS" BASIS,
# WITHOUT WARRANTIES OR CONDITIONS OF ANY KIND, either express or implied.
# See the License for the specific language governing permissions and
# limitations under the License.

import logging
from typing import TYPE_CHECKING, List, Optional, Tuple

from synapse.api.errors import SynapseError
from synapse.handlers.room_member import RoomMemberHandler
from synapse.replication.http.membership import (
    ReplicationRemoteJoinRestServlet as ReplRemoteJoin,
    ReplicationRemoteKnockRestServlet as ReplRemoteKnock,
    ReplicationRemoteRejectInviteRestServlet as ReplRejectInvite,
    ReplicationRemoteRescindKnockRestServlet as ReplRescindKnock,
    ReplicationUserJoinedLeftRoomRestServlet as ReplJoinedLeft,
)
from synapse.types import JsonDict, Requester, UserID

if TYPE_CHECKING:
    from synapse.server import HomeServer

logger = logging.getLogger(__name__)


class RoomMemberWorkerHandler(RoomMemberHandler):
    def __init__(self, hs: "HomeServer"):
        super().__init__(hs)

        self._remote_join_client = ReplRemoteJoin.make_client(hs)
        self._remote_knock_client = ReplRemoteKnock.make_client(hs)
        self._remote_reject_client = ReplRejectInvite.make_client(hs)
        self._remote_rescind_client = ReplRescindKnock.make_client(hs)
        self._notify_change_client = ReplJoinedLeft.make_client(hs)

    async def _remote_join(
        self,
        requester: Requester,
        remote_room_hosts: List[str],
        room_id: str,
        user: UserID,
        content: dict,
    ) -> Tuple[str, int]:
        """Implements RoomMemberHandler._remote_join"""
        if len(remote_room_hosts) == 0:
            raise SynapseError(404, "No known servers")

        ret = await self._remote_join_client(
            requester=requester,
            remote_room_hosts=remote_room_hosts,
            room_id=room_id,
            user_id=user.to_string(),
            content=content,
        )

        return ret["event_id"], ret["stream_id"]

    async def remote_reject_invite(
        self,
        invite_event_id: str,
        txn_id: Optional[str],
        requester: Requester,
        content: dict,
    ) -> Tuple[str, int]:
        """
        Rejects an out-of-band invite received from a remote user

        Implements RoomMemberHandler.remote_reject_invite
        """
        ret = await self._remote_reject_client(
            invite_event_id=invite_event_id,
            txn_id=txn_id,
            requester=requester,
            content=content,
        )
        return ret["event_id"], ret["stream_id"]

    async def remote_rescind_knock(
        self,
        knock_event_id: str,
        txn_id: Optional[str],
        requester: Requester,
        content: JsonDict,
    ) -> Tuple[str, int]:
        """
        Rescinds a local knock made on a remote room

        Args:
            knock_event_id: the knock event
            txn_id: optional transaction ID supplied by the client
            requester: user making the request, according to the access token
            content: additional content to include in the leave event.
               Normally an empty dict.

        Returns:
            A tuple containing (event_id, stream_id of the leave event)
        """
        ret = await self._remote_rescind_client(
            knock_event_id=knock_event_id,
            txn_id=txn_id,
            requester=requester,
            content=content,
        )
        return ret["event_id"], ret["stream_id"]

    async def remote_knock(
        self,
        remote_room_hosts: List[str],
        room_id: str,
        user: UserID,
        content: dict,
    ) -> Tuple[str, int]:
        """Sends a knock to a room.

        Implements RoomMemberHandler.remote_knock
        """
        ret = await self._remote_knock_client(
            remote_room_hosts=remote_room_hosts,
            room_id=room_id,
            user=user,
            content=content,
        )
        return ret["event_id"], ret["stream_id"]

    async def _user_left_room(self, target: UserID, room_id: str) -> None:
        """Implements RoomMemberHandler._user_left_room"""
        await self._notify_change_client(
            user_id=target.to_string(), room_id=room_id, change="left"
        )

    async def forget(self, target: UserID, room_id: str) -> None:
        raise RuntimeError("Cannot forget rooms on workers.")<|MERGE_RESOLUTION|>--- conflicted
+++ resolved
@@ -1,9 +1,4 @@
-<<<<<<< HEAD
-# Copyright 2018 New Vector Ltd
-# Copyright 2020 The Matrix.org Foundation C.I.C.
-=======
 # Copyright 2018-2021 The Matrix.org Foundation C.I.C.
->>>>>>> 88f9e8d6
 #
 # Licensed under the Apache License, Version 2.0 (the "License");
 # you may not use this file except in compliance with the License.

# -*- coding: utf-8 -*-
# Copyright 2014-2016 OpenMarket Ltd
# Copyright 2018 New Vector Ltd
#
# Licensed under the Apache License, Version 2.0 (the "License");
# you may not use this file except in compliance with the License.
# You may obtain a copy of the License at
#
#     http://www.apache.org/licenses/LICENSE-2.0
#
# Unless required by applicable law or agreed to in writing, software
# distributed under the License is distributed on an "AS IS" BASIS,
# WITHOUT WARRANTIES OR CONDITIONS OF ANY KIND, either express or implied.
# See the License for the specific language governing permissions and
# limitations under the License.

import logging

from six import raise_from
from six.moves import range

from signedjson.sign import sign_json

from twisted.internet import defer, reactor

from synapse.api.errors import (
    AuthError,
    Codes,
    HttpResponseException,
    RequestSendFailed,
    StoreError,
    SynapseError,
)
from synapse.logging.context import run_in_background
from synapse.metrics.background_process_metrics import run_as_background_process
from synapse.types import UserID, get_domain_from_id

from ._base import BaseHandler

logger = logging.getLogger(__name__)

MAX_DISPLAYNAME_LEN = 256
MAX_AVATAR_URL_LEN = 1000


class BaseProfileHandler(BaseHandler):
    """Handles fetching and updating user profile information.

    BaseProfileHandler can be instantiated directly on workers and will
    delegate to master when necessary. The master process should use the
    subclass MasterProfileHandler
    """

    PROFILE_REPLICATE_INTERVAL = 2 * 60 * 1000

    def __init__(self, hs):
        super(BaseProfileHandler, self).__init__(hs)

        self.federation = hs.get_federation_client()
        hs.get_federation_registry().register_query_handler(
            "profile", self.on_profile_query
        )

        self.user_directory_handler = hs.get_user_directory_handler()

        self.http_client = hs.get_simple_http_client()

        self.max_avatar_size = hs.config.max_avatar_size
        self.allowed_avatar_mimetypes = hs.config.allowed_avatar_mimetypes

        if hs.config.worker_app is None:
            self.clock.looping_call(
                self._start_update_remote_profile_cache, self.PROFILE_UPDATE_MS
            )

            if len(self.hs.config.replicate_user_profiles_to) > 0:
                reactor.callWhenRunning(self._assign_profile_replication_batches)
                reactor.callWhenRunning(self._replicate_profiles)
                # Add a looping call to replicate_profiles: this handles retries
                # if the replication is unsuccessful when the user updated their
                # profile.
                self.clock.looping_call(
                    self._replicate_profiles, self.PROFILE_REPLICATE_INTERVAL
                )

    @defer.inlineCallbacks
    def _assign_profile_replication_batches(self):
        """If no profile replication has been done yet, allocate replication batch
        numbers to each profile to start the replication process.
        """
        logger.info("Assigning profile batch numbers...")
        total = 0
        while True:
            assigned = yield self.store.assign_profile_batch()
            total += assigned
            if assigned == 0:
                break
        logger.info("Assigned %d profile batch numbers", total)

    @defer.inlineCallbacks
    def _replicate_profiles(self):
        """If any profile data has been updated and not pushed to the replication targets,
        replicate it.
        """
        host_batches = yield self.store.get_replication_hosts()
        latest_batch = yield self.store.get_latest_profile_replication_batch_number()
        if latest_batch is None:
            latest_batch = -1
        for repl_host in self.hs.config.replicate_user_profiles_to:
            if repl_host not in host_batches:
                host_batches[repl_host] = -1
            try:
                for i in range(host_batches[repl_host] + 1, latest_batch + 1):
                    yield self._replicate_host_profile_batch(repl_host, i)
            except Exception:
                logger.exception(
                    "Exception while replicating to %s: aborting for now", repl_host
                )

    @defer.inlineCallbacks
    def _replicate_host_profile_batch(self, host, batchnum):
        logger.info("Replicating profile batch %d to %s", batchnum, host)
        batch_rows = yield self.store.get_profile_batch(batchnum)
        batch = {
            UserID(r["user_id"], self.hs.hostname).to_string(): (
                {"display_name": r["displayname"], "avatar_url": r["avatar_url"]}
                if r["active"]
                else None
            )
            for r in batch_rows
        }

        url = "https://%s/_matrix/identity/api/v1/replicate_profiles" % (host,)
        body = {"batchnum": batchnum, "batch": batch, "origin_server": self.hs.hostname}
        signed_body = sign_json(body, self.hs.hostname, self.hs.config.signing_key[0])
        try:
            yield self.http_client.post_json_get_json(url, signed_body)
            yield self.store.update_replication_batch_for_host(host, batchnum)
            logger.info("Sucessfully replicated profile batch %d to %s", batchnum, host)
        except Exception:
            # This will get retried when the looping call next comes around
            logger.exception(
                "Failed to replicate profile batch %d to %s", batchnum, host
            )
            raise

    @defer.inlineCallbacks
    def get_profile(self, user_id):
        target_user = UserID.from_string(user_id)

        if self.hs.is_mine(target_user):
            try:
                displayname = yield self.store.get_profile_displayname(
                    target_user.localpart
                )
                avatar_url = yield self.store.get_profile_avatar_url(
                    target_user.localpart
                )
            except StoreError as e:
                if e.code == 404:
                    raise SynapseError(404, "Profile was not found", Codes.NOT_FOUND)
                raise

            return {"displayname": displayname, "avatar_url": avatar_url}
        else:
            try:
                result = yield self.federation.make_query(
                    destination=target_user.domain,
                    query_type="profile",
                    args={"user_id": user_id},
                    ignore_backoff=True,
                )
                return result
            except RequestSendFailed as e:
                raise_from(SynapseError(502, "Failed to fetch profile"), e)
            except HttpResponseException as e:
                raise e.to_synapse_error()

    @defer.inlineCallbacks
    def get_profile_from_cache(self, user_id):
        """Get the profile information from our local cache. If the user is
        ours then the profile information will always be corect. Otherwise,
        it may be out of date/missing.
        """
        target_user = UserID.from_string(user_id)
        if self.hs.is_mine(target_user):
            try:
                displayname = yield self.store.get_profile_displayname(
                    target_user.localpart
                )
                avatar_url = yield self.store.get_profile_avatar_url(
                    target_user.localpart
                )
            except StoreError as e:
                if e.code == 404:
                    raise SynapseError(404, "Profile was not found", Codes.NOT_FOUND)
                raise

            return {"displayname": displayname, "avatar_url": avatar_url}
        else:
            profile = yield self.store.get_from_remote_profile_cache(user_id)
            return profile or {}

    @defer.inlineCallbacks
    def get_displayname(self, target_user):
        if self.hs.is_mine(target_user):
            try:
                displayname = yield self.store.get_profile_displayname(
                    target_user.localpart
                )
            except StoreError as e:
                if e.code == 404:
                    raise SynapseError(404, "Profile was not found", Codes.NOT_FOUND)
                raise

            return displayname
        else:
            try:
                result = yield self.federation.make_query(
                    destination=target_user.domain,
                    query_type="profile",
                    args={"user_id": target_user.to_string(), "field": "displayname"},
                    ignore_backoff=True,
                )
            except RequestSendFailed as e:
                raise_from(SynapseError(502, "Failed to fetch profile"), e)
            except HttpResponseException as e:
                raise e.to_synapse_error()

            return result["displayname"]

    @defer.inlineCallbacks
    def set_displayname(self, target_user, requester, new_displayname, by_admin=False):
        """Set the displayname of a user

        Args:
            target_user (UserID): the user whose displayname is to be changed.
            requester (Requester): The user attempting to make this change.
            new_displayname (str): The displayname to give this user.
            by_admin (bool): Whether this change was made by an administrator.
        """
        if not self.hs.is_mine(target_user):
            raise SynapseError(400, "User is not hosted on this homeserver")

        if not by_admin and requester and target_user != requester.user:
            raise AuthError(400, "Cannot set another user's displayname")

        if not by_admin and self.hs.config.disable_set_displayname:
            profile = yield self.store.get_profileinfo(target_user.localpart)
            if profile.display_name:
                raise SynapseError(
                    400, "Changing displayname is disabled on this server"
                )

        if len(new_displayname) > MAX_DISPLAYNAME_LEN:
            raise SynapseError(
                400, "Displayname is too long (max %i)" % (MAX_DISPLAYNAME_LEN,)
            )

        if new_displayname == "":
            new_displayname = None

        if len(self.hs.config.replicate_user_profiles_to) > 0:
            cur_batchnum = (
                yield self.store.get_latest_profile_replication_batch_number()
            )
            new_batchnum = 0 if cur_batchnum is None else cur_batchnum + 1
        else:
            new_batchnum = None

        yield self.store.set_profile_displayname(
            target_user.localpart, new_displayname, new_batchnum
        )

        if self.hs.config.user_directory_search_all_users:
            profile = yield self.store.get_profileinfo(target_user.localpart)
            yield self.user_directory_handler.handle_local_profile_change(
                target_user.to_string(), profile
            )

        if requester:
            yield self._update_join_states(requester, target_user)

        # start a profile replication push
        run_in_background(self._replicate_profiles)

    @defer.inlineCallbacks
    def set_active(self, target_user, active, hide):
        """
        Sets the 'active' flag on a user profile. If set to false, the user
        account is considered deactivated or hidden.

        If 'hide' is true, then we interpret active=False as a request to try to
        hide the user rather than deactivating it.  This means withholding the
        profile from replication (and mark it as inactive) rather than clearing
        the profile from the HS DB. Note that unlike set_displayname and
        set_avatar_url, this does *not* perform authorization checks! This is
        because the only place it's used currently is in account deactivation
        where we've already done these checks anyway.
        """
        if len(self.hs.config.replicate_user_profiles_to) > 0:
            cur_batchnum = (
                yield self.store.get_latest_profile_replication_batch_number()
            )
            new_batchnum = 0 if cur_batchnum is None else cur_batchnum + 1
        else:
            new_batchnum = None
        yield self.store.set_profile_active(
            target_user.localpart, active, hide, new_batchnum
        )

        # start a profile replication push
        run_in_background(self._replicate_profiles)

    @defer.inlineCallbacks
    def get_avatar_url(self, target_user):
        if self.hs.is_mine(target_user):
            try:
                avatar_url = yield self.store.get_profile_avatar_url(
                    target_user.localpart
                )
            except StoreError as e:
                if e.code == 404:
                    raise SynapseError(404, "Profile was not found", Codes.NOT_FOUND)
                raise
            return avatar_url
        else:
            try:
                result = yield self.federation.make_query(
                    destination=target_user.domain,
                    query_type="profile",
                    args={"user_id": target_user.to_string(), "field": "avatar_url"},
                    ignore_backoff=True,
                )
            except RequestSendFailed as e:
                raise_from(SynapseError(502, "Failed to fetch profile"), e)
            except HttpResponseException as e:
                raise e.to_synapse_error()

            return result["avatar_url"]

    @defer.inlineCallbacks
    def set_avatar_url(self, target_user, requester, new_avatar_url, by_admin=False):
        """target_user is the user whose avatar_url is to be changed;
        auth_user is the user attempting to make this change."""
        if not self.hs.is_mine(target_user):
            raise SynapseError(400, "User is not hosted on this homeserver")

        if not by_admin and target_user != requester.user:
            raise AuthError(400, "Cannot set another user's avatar_url")

        if not by_admin and self.hs.config.disable_set_avatar_url:
            profile = yield self.store.get_profileinfo(target_user.localpart)
            if profile.avatar_url:
                raise SynapseError(
                    400, "Changing avatar url is disabled on this server"
                )

        if len(self.hs.config.replicate_user_profiles_to) > 0:
            cur_batchnum = (
                yield self.store.get_latest_profile_replication_batch_number()
            )
            new_batchnum = 0 if cur_batchnum is None else cur_batchnum + 1
        else:
            new_batchnum = None

        if len(new_avatar_url) > MAX_AVATAR_URL_LEN:
            raise SynapseError(
                400, "Avatar URL is too long (max %i)" % (MAX_AVATAR_URL_LEN,)
            )

        # Enforce a max avatar size if one is defined
        if self.max_avatar_size or self.allowed_avatar_mimetypes:
            media_id = self._validate_and_parse_media_id_from_avatar_url(new_avatar_url)

            # Check that this media exists locally
            media_info = yield self.store.get_local_media(media_id)
            if not media_info:
                raise SynapseError(
                    400, "Unknown media id supplied", errcode=Codes.NOT_FOUND
                )

            # Ensure avatar does not exceed max allowed avatar size
            media_size = media_info["media_length"]
            if self.max_avatar_size and media_size > self.max_avatar_size:
                raise SynapseError(
                    400,
                    "Avatars must be less than %s bytes in size"
                    % (self.max_avatar_size,),
                    errcode=Codes.TOO_LARGE,
                )

            # Ensure the avatar's file type is allowed
            if (
                self.allowed_avatar_mimetypes
                and media_info["media_type"] not in self.allowed_avatar_mimetypes
            ):
                raise SynapseError(
                    400, "Avatar file type '%s' not allowed" % media_info["media_type"]
                )

        yield self.store.set_profile_avatar_url(
            target_user.localpart, new_avatar_url, new_batchnum
        )

        if self.hs.config.user_directory_search_all_users:
            profile = yield self.store.get_profileinfo(target_user.localpart)
            yield self.user_directory_handler.handle_local_profile_change(
                target_user.to_string(), profile
            )

        yield self._update_join_states(requester, target_user)

        # start a profile replication push
        run_in_background(self._replicate_profiles)

    def _validate_and_parse_media_id_from_avatar_url(self, mxc):
        """Validate and parse a provided avatar url and return the local media id

        Args:
            mxc (str): A mxc URL

        Returns:
            str: The ID of the media
        """
        avatar_pieces = mxc.split("/")
        if len(avatar_pieces) != 4 or avatar_pieces[0] != "mxc:":
            raise SynapseError(400, "Invalid avatar URL '%s' supplied" % mxc)
        return avatar_pieces[-1]

    @defer.inlineCallbacks
    def on_profile_query(self, args):
        user = UserID.from_string(args["user_id"])
        if not self.hs.is_mine(user):
            raise SynapseError(400, "User is not hosted on this homeserver")

        just_field = args.get("field", None)

        response = {}
        try:
            if just_field is None or just_field == "displayname":
                response["displayname"] = yield self.store.get_profile_displayname(
                    user.localpart
                )

            if just_field is None or just_field == "avatar_url":
                response["avatar_url"] = yield self.store.get_profile_avatar_url(
                    user.localpart
                )
        except StoreError as e:
            if e.code == 404:
                raise SynapseError(404, "Profile was not found", Codes.NOT_FOUND)
            raise

        return response

    @defer.inlineCallbacks
    def _update_join_states(self, requester, target_user):
        if not self.hs.is_mine(target_user):
            return

        yield self.ratelimit(requester)

        room_ids = yield self.store.get_rooms_for_user(target_user.to_string())

        for room_id in room_ids:
            handler = self.hs.get_room_member_handler()
            try:
                # Assume the target_user isn't a guest,
                # because we don't let guests set profile or avatar data.
                yield handler.update_membership(
                    requester,
                    target_user,
                    room_id,
                    "join",  # We treat a profile update like a join.
                    ratelimit=False,  # Try to hide that these events aren't atomic.
                )
            except Exception as e:
                logger.warning(
                    "Failed to update join event for room %s - %s", room_id, str(e)
                )

    @defer.inlineCallbacks
    def check_profile_query_allowed(self, target_user, requester=None):
        """Checks whether a profile query is allowed. If the
        'limit_profile_requests_to_known_users' config flag is set to True and a
        'requester' is provided, the query is only allowed if the two users
        share a room.

        Args:
            target_user (UserID): The owner of the queried profile.
            requester (None|UserID): The user querying for the profile.

        Raises:
            SynapseError(403): The two users share no room, or ne user couldn't
                be found to be in any room the server is in, and therefore the query
                is denied.
        """

        # Implementation of MSC1301: don't allow looking up profiles if the
        # requester isn't in the same room as the target. We expect requester to
        # be None when this function is called outside of a profile query, e.g.
        # when building a membership event. In this case, we must allow the
        # lookup.
<<<<<<< HEAD
        if not self.hs.config.limit_profile_requests_to_known_users or not requester:
            return

        # Always allow the user to query their own profile.
        if target_user.to_string() == requester.to_string():
=======
        if (
            not self.hs.config.limit_profile_requests_to_users_who_share_rooms
            or not requester
        ):
>>>>>>> bfb95654
            return

        # Always allow the user to query their own profile.
        if target_user.to_string() == requester.to_string():
            return

        try:
            requester_rooms = yield self.store.get_rooms_for_user(requester.to_string())
            target_user_rooms = yield self.store.get_rooms_for_user(
                target_user.to_string()
            )

            # Check if the room lists have no elements in common.
            if requester_rooms.isdisjoint(target_user_rooms):
                raise SynapseError(403, "Profile isn't available", Codes.FORBIDDEN)
        except StoreError as e:
            if e.code == 404:
                # This likely means that one of the users doesn't exist,
                # so we act as if we couldn't find the profile.
                raise SynapseError(403, "Profile isn't available", Codes.FORBIDDEN)
            raise


class MasterProfileHandler(BaseProfileHandler):
    PROFILE_UPDATE_MS = 60 * 1000
    PROFILE_UPDATE_EVERY_MS = 24 * 60 * 60 * 1000

    def __init__(self, hs):
        super(MasterProfileHandler, self).__init__(hs)

        assert hs.config.worker_app is None

        self.clock.looping_call(
            self._start_update_remote_profile_cache, self.PROFILE_UPDATE_MS
        )

    def _start_update_remote_profile_cache(self):
        return run_as_background_process(
            "Update remote profile", self._update_remote_profile_cache
        )

    @defer.inlineCallbacks
    def _update_remote_profile_cache(self):
        """Called periodically to check profiles of remote users we haven't
        checked in a while.
        """
        entries = yield self.store.get_remote_profile_cache_entries_that_expire(
            last_checked=self.clock.time_msec() - self.PROFILE_UPDATE_EVERY_MS
        )

        for user_id, displayname, avatar_url in entries:
            is_subscribed = yield self.store.is_subscribed_remote_profile_for_user(
                user_id
            )
            if not is_subscribed:
                yield self.store.maybe_delete_remote_profile_cache(user_id)
                continue

            try:
                profile = yield self.federation.make_query(
                    destination=get_domain_from_id(user_id),
                    query_type="profile",
                    args={"user_id": user_id},
                    ignore_backoff=True,
                )
            except Exception:
                logger.exception("Failed to get avatar_url")

                yield self.store.update_remote_profile_cache(
                    user_id, displayname, avatar_url
                )
                continue

            new_name = profile.get("displayname")
            new_avatar = profile.get("avatar_url")

            # We always hit update to update the last_check timestamp
            yield self.store.update_remote_profile_cache(user_id, new_name, new_avatar)<|MERGE_RESOLUTION|>--- conflicted
+++ resolved
@@ -502,18 +502,10 @@
         # be None when this function is called outside of a profile query, e.g.
         # when building a membership event. In this case, we must allow the
         # lookup.
-<<<<<<< HEAD
-        if not self.hs.config.limit_profile_requests_to_known_users or not requester:
-            return
-
-        # Always allow the user to query their own profile.
-        if target_user.to_string() == requester.to_string():
-=======
         if (
             not self.hs.config.limit_profile_requests_to_users_who_share_rooms
             or not requester
         ):
->>>>>>> bfb95654
             return
 
         # Always allow the user to query their own profile.

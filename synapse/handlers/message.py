# -*- coding: utf-8 -*-
# Copyright 2014-2016 OpenMarket Ltd
# Copyright 2017-2018 New Vector Ltd
# Copyright 2019-2020 The Matrix.org Foundation C.I.C.
# Copyrignt 2020 Sorunome
#
# Licensed under the Apache License, Version 2.0 (the "License");
# you may not use this file except in compliance with the License.
# You may obtain a copy of the License at
#
#     http://www.apache.org/licenses/LICENSE-2.0
#
# Unless required by applicable law or agreed to in writing, software
# distributed under the License is distributed on an "AS IS" BASIS,
# WITHOUT WARRANTIES OR CONDITIONS OF ANY KIND, either express or implied.
# See the License for the specific language governing permissions and
# limitations under the License.
import logging
import random
from typing import TYPE_CHECKING, Dict, List, Optional, Tuple

from canonicaljson import encode_canonical_json

from twisted.internet.interfaces import IDelayedCall

from synapse import event_auth
from synapse.api.constants import (
    EventContentFields,
    EventTypes,
    Membership,
    RelationTypes,
    UserTypes,
)
from synapse.api.errors import (
    AuthError,
    Codes,
    ConsentNotGivenError,
    NotFoundError,
    ShadowBanError,
    SynapseError,
)
from synapse.api.room_versions import KNOWN_ROOM_VERSIONS, RoomVersions
from synapse.api.urls import ConsentURIBuilder
from synapse.config.api import DEFAULT_ROOM_STATE_TYPES
from synapse.events import EventBase
from synapse.events.builder import EventBuilder
from synapse.events.snapshot import EventContext
from synapse.events.validator import EventValidator
from synapse.logging.context import run_in_background
from synapse.metrics.background_process_metrics import run_as_background_process
from synapse.replication.http.send_event import ReplicationSendEventRestServlet
from synapse.storage.databases.main.events_worker import EventRedactBehaviour
from synapse.storage.state import StateFilter
from synapse.types import Requester, RoomAlias, StreamToken, UserID, create_requester
from synapse.util import json_decoder, json_encoder
from synapse.util.async_helpers import Linearizer
from synapse.util.metrics import measure_func
from synapse.visibility import filter_events_for_client

from ._base import BaseHandler

if TYPE_CHECKING:
    from synapse.events.third_party_rules import ThirdPartyEventRules
    from synapse.server import HomeServer

logger = logging.getLogger(__name__)


class MessageHandler:
    """Contains some read only APIs to get state about a room"""

    def __init__(self, hs):
        self.auth = hs.get_auth()
        self.clock = hs.get_clock()
        self.state = hs.get_state_handler()
        self.store = hs.get_datastore()
        self.storage = hs.get_storage()
        self.state_store = self.storage.state
        self._event_serializer = hs.get_event_client_serializer()
        self._ephemeral_events_enabled = hs.config.enable_ephemeral_messages

        # The scheduled call to self._expire_event. None if no call is currently
        # scheduled.
        self._scheduled_expiry = None  # type: Optional[IDelayedCall]

        if not hs.config.worker_app:
            run_as_background_process(
                "_schedule_next_expiry", self._schedule_next_expiry
            )

    async def get_room_data(
        self,
        user_id: str,
        room_id: str,
        event_type: str,
        state_key: str,
    ) -> dict:
        """Get data from a room.

        Args:
            user_id
            room_id
            event_type
            state_key
        Returns:
            The path data content.
        Raises:
            SynapseError or AuthError if the user is not in the room
        """
        (
            membership,
            membership_event_id,
        ) = await self.auth.check_user_in_room_or_world_readable(
            room_id, user_id, allow_departed_users=True
        )

        if membership == Membership.JOIN:
            data = await self.state.get_current_state(room_id, event_type, state_key)
        elif membership == Membership.LEAVE:
            key = (event_type, state_key)
            room_state = await self.state_store.get_state_for_events(
                [membership_event_id], StateFilter.from_types([key])
            )
            data = room_state[membership_event_id].get(key)
        else:
            # check_user_in_room_or_world_readable, if it doesn't raise an AuthError, should
            # only ever return a Membership.JOIN/LEAVE object
            #
            # Safeguard in case it returned something else
            logger.error(
                "Attempted to retrieve data from a room for a user that has never been in it. "
                "This should not have happened."
            )
            raise SynapseError(403, "User not in room", errcode=Codes.FORBIDDEN)

        return data

    async def get_state_events(
        self,
        user_id: str,
        room_id: str,
        state_filter: StateFilter = StateFilter.all(),
        at_token: Optional[StreamToken] = None,
        is_guest: bool = False,
    ) -> List[dict]:
        """Retrieve all state events for a given room. If the user is
        joined to the room then return the current state. If the user has
        left the room return the state events from when they left. If an explicit
        'at' parameter is passed, return the state events as of that event, if
        visible.

        Args:
            user_id: The user requesting state events.
            room_id: The room ID to get all state events from.
            state_filter: The state filter used to fetch state from the database.
            at_token: the stream token of the at which we are requesting
                the stats. If the user is not allowed to view the state as of that
                stream token, we raise a 403 SynapseError. If None, returns the current
                state based on the current_state_events table.
            is_guest: whether this user is a guest
        Returns:
            A list of dicts representing state events. [{}, {}, {}]
        Raises:
            NotFoundError (404) if the at token does not yield an event

            AuthError (403) if the user doesn't have permission to view
            members of this room.
        """
        if at_token:
            # FIXME this claims to get the state at a stream position, but
            # get_recent_events_for_room operates by topo ordering. This therefore
            # does not reliably give you the state at the given stream position.
            # (https://github.com/matrix-org/synapse/issues/3305)
            last_events, _ = await self.store.get_recent_events_for_room(
                room_id, end_token=at_token.room_key, limit=1
            )

            if not last_events:
                raise NotFoundError("Can't find event for token %s" % (at_token,))

            visible_events = await filter_events_for_client(
                self.storage,
                user_id,
                last_events,
                filter_send_to_client=False,
            )

            event = last_events[0]
            if visible_events:
                room_state = await self.state_store.get_state_for_events(
                    [event.event_id], state_filter=state_filter
                )
                room_state = room_state[event.event_id]
            else:
                raise AuthError(
                    403,
                    "User %s not allowed to view events in room %s at token %s"
                    % (user_id, room_id, at_token),
                )
        else:
            (
                membership,
                membership_event_id,
            ) = await self.auth.check_user_in_room_or_world_readable(
                room_id, user_id, allow_departed_users=True
            )

            if membership == Membership.JOIN:
                state_ids = await self.store.get_filtered_current_state_ids(
                    room_id, state_filter=state_filter
                )
                room_state = await self.store.get_events(state_ids.values())
            elif membership == Membership.LEAVE:
                room_state = await self.state_store.get_state_for_events(
                    [membership_event_id], state_filter=state_filter
                )
                room_state = room_state[membership_event_id]

        now = self.clock.time_msec()
        events = await self._event_serializer.serialize_events(
            room_state.values(),
            now,
            # We don't bother bundling aggregations in when asked for state
            # events, as clients won't use them.
            bundle_aggregations=False,
        )
        return events

    async def get_joined_members(self, requester: Requester, room_id: str) -> dict:
        """Get all the joined members in the room and their profile information.

        If the user has left the room return the state events from when they left.

        Args:
            requester: The user requesting state events.
            room_id: The room ID to get all state events from.
        Returns:
            A dict of user_id to profile info
        """
        user_id = requester.user.to_string()
        if not requester.app_service:
            # We check AS auth after fetching the room membership, as it
            # requires us to pull out all joined members anyway.
            membership, _ = await self.auth.check_user_in_room_or_world_readable(
                room_id, user_id, allow_departed_users=True
            )
            if membership != Membership.JOIN:
                raise NotImplementedError(
                    "Getting joined members after leaving is not implemented"
                )

        users_with_profile = await self.state.get_current_users_in_room(room_id)

        # If this is an AS, double check that they are allowed to see the members.
        # This can either be because the AS user is in the room or because there
        # is a user in the room that the AS is "interested in"
        if requester.app_service and user_id not in users_with_profile:
            for uid in users_with_profile:
                if requester.app_service.is_interested_in_user(uid):
                    break
            else:
                # Loop fell through, AS has no interested users in room
                raise AuthError(403, "Appservice not in room")

        return {
            user_id: {
                "avatar_url": profile.avatar_url,
                "display_name": profile.display_name,
            }
            for user_id, profile in users_with_profile.items()
        }

    def maybe_schedule_expiry(self, event: EventBase):
        """Schedule the expiry of an event if there's not already one scheduled,
        or if the one running is for an event that will expire after the provided
        timestamp.

        This function needs to invalidate the event cache, which is only possible on
        the master process, and therefore needs to be run on there.

        Args:
            event: The event to schedule the expiry of.
        """

        expiry_ts = event.content.get(EventContentFields.SELF_DESTRUCT_AFTER)
        if not isinstance(expiry_ts, int) or event.is_state():
            return

        # _schedule_expiry_for_event won't actually schedule anything if there's already
        # a task scheduled for a timestamp that's sooner than the provided one.
        self._schedule_expiry_for_event(event.event_id, expiry_ts)

    async def _schedule_next_expiry(self):
        """Retrieve the ID and the expiry timestamp of the next event to be expired,
        and schedule an expiry task for it.

        If there's no event left to expire, set _expiry_scheduled to None so that a
        future call to save_expiry_ts can schedule a new expiry task.
        """
        # Try to get the expiry timestamp of the next event to expire.
        res = await self.store.get_next_event_to_expire()
        if res:
            event_id, expiry_ts = res
            self._schedule_expiry_for_event(event_id, expiry_ts)

    def _schedule_expiry_for_event(self, event_id: str, expiry_ts: int):
        """Schedule an expiry task for the provided event if there's not already one
        scheduled at a timestamp that's sooner than the provided one.

        Args:
            event_id: The ID of the event to expire.
            expiry_ts: The timestamp at which to expire the event.
        """
        if self._scheduled_expiry:
            # If the provided timestamp refers to a time before the scheduled time of the
            # next expiry task, cancel that task and reschedule it for this timestamp.
            next_scheduled_expiry_ts = self._scheduled_expiry.getTime() * 1000
            if expiry_ts < next_scheduled_expiry_ts:
                self._scheduled_expiry.cancel()
            else:
                return

        # Figure out how many seconds we need to wait before expiring the event.
        now_ms = self.clock.time_msec()
        delay = (expiry_ts - now_ms) / 1000

        # callLater doesn't support negative delays, so trim the delay to 0 if we're
        # in that case.
        if delay < 0:
            delay = 0

        logger.info("Scheduling expiry for event %s in %.3fs", event_id, delay)

        self._scheduled_expiry = self.clock.call_later(
            delay,
            run_as_background_process,
            "_expire_event",
            self._expire_event,
            event_id,
        )

    async def _expire_event(self, event_id: str):
        """Retrieve and expire an event that needs to be expired from the database.

        If the event doesn't exist in the database, log it and delete the expiry date
        from the database (so that we don't try to expire it again).
        """
        assert self._ephemeral_events_enabled

        self._scheduled_expiry = None

        logger.info("Expiring event %s", event_id)

        try:
            # Expire the event if we know about it. This function also deletes the expiry
            # date from the database in the same database transaction.
            await self.store.expire_event(event_id)
        except Exception as e:
            logger.error("Could not expire event %s: %r", event_id, e)

        # Schedule the expiry of the next event to expire.
        await self._schedule_next_expiry()


# The duration (in ms) after which rooms should be removed
# `_rooms_to_exclude_from_dummy_event_insertion` (with the effect that we will try
# to generate a dummy event for them once more)
#
_DUMMY_EVENT_ROOM_EXCLUSION_EXPIRY = 7 * 24 * 60 * 60 * 1000


class EventCreationHandler:
    def __init__(self, hs: "HomeServer"):
        self.hs = hs
        self.auth = hs.get_auth()
        self.store = hs.get_datastore()
        self.storage = hs.get_storage()
        self.state = hs.get_state_handler()
        self.clock = hs.get_clock()
        self.validator = EventValidator()
        self.profile_handler = hs.get_profile_handler()
        self.event_builder_factory = hs.get_event_builder_factory()
        self.server_name = hs.hostname
        self.notifier = hs.get_notifier()
        self.config = hs.config
        self.require_membership_for_aliases = hs.config.require_membership_for_aliases
        self._events_shard_config = self.config.worker.events_shard_config
        self._instance_name = hs.get_instance_name()

        self.room_invite_state_types = self.hs.config.room_invite_state_types

        self.membership_types_to_include_profile_data_in = (
            {Membership.JOIN, Membership.INVITE}
            if self.hs.config.include_profile_data_on_invite
            else {Membership.JOIN}
        )

        self.send_event = ReplicationSendEventRestServlet.make_client(hs)

        # This is only used to get at ratelimit function, and maybe_kick_guest_users
        self.base_handler = BaseHandler(hs)

        # We arbitrarily limit concurrent event creation for a room to 5.
        # This is to stop us from diverging history *too* much.
        self.limiter = Linearizer(max_count=5, name="room_event_creation_limit")

        self.action_generator = hs.get_action_generator()

        self.spam_checker = hs.get_spam_checker()
        self.third_party_event_rules = (
            self.hs.get_third_party_event_rules()
        )  # type: ThirdPartyEventRules

        self._block_events_without_consent_error = (
            self.config.block_events_without_consent_error
        )

        # we need to construct a ConsentURIBuilder here, as it checks that the necessary
        # config options, but *only* if we have a configuration for which we are
        # going to need it.
        if self._block_events_without_consent_error:
            self._consent_uri_builder = ConsentURIBuilder(self.config)

        # Rooms which should be excluded from dummy insertion. (For instance,
        # those without local users who can send events into the room).
        #
        # map from room id to time-of-last-attempt.
        #
        self._rooms_to_exclude_from_dummy_event_insertion = {}  # type: Dict[str, int]
        # The number of forward extremeities before a dummy event is sent.
        self._dummy_events_threshold = hs.config.dummy_events_threshold

        if (
            self.config.run_background_tasks
            and self.config.cleanup_extremities_with_dummy_events
        ):
            self.clock.looping_call(
                lambda: run_as_background_process(
                    "send_dummy_events_to_fill_extremities",
                    self._send_dummy_events_to_fill_extremities,
                ),
                5 * 60 * 1000,
            )

        self._message_handler = hs.get_message_handler()

        self._ephemeral_events_enabled = hs.config.enable_ephemeral_messages

        self._external_cache = hs.get_external_cache()

    async def create_event(
        self,
        requester: Requester,
        event_dict: dict,
        txn_id: Optional[str] = None,
        prev_event_ids: Optional[List[str]] = None,
        auth_event_ids: Optional[List[str]] = None,
        require_consent: bool = True,
    ) -> Tuple[EventBase, EventContext]:
        """
        Given a dict from a client, create a new event.

        Creates an FrozenEvent object, filling out auth_events, prev_events,
        etc.

        Adds display names to Join membership events.

        Args:
            requester
            event_dict: An entire event
            txn_id
            prev_event_ids:
                the forward extremities to use as the prev_events for the
                new event.

                If None, they will be requested from the database.

            auth_event_ids:
                The event ids to use as the auth_events for the new event.
                Should normally be left as None, which will cause them to be calculated
                based on the room state at the prev_events.

            require_consent: Whether to check if the requester has
                consented to the privacy policy.
        Raises:
            ResourceLimitError if server is blocked to some resource being
            exceeded
        Returns:
            Tuple of created event, Context
        """
        await self.auth.check_auth_blocking(requester=requester)

        if event_dict["type"] == EventTypes.Create and event_dict["state_key"] == "":
            room_version = event_dict["content"]["room_version"]
        else:
            try:
                room_version = await self.store.get_room_version_id(
                    event_dict["room_id"]
                )
            except NotFoundError:
                raise AuthError(403, "Unknown room")

        builder = self.event_builder_factory.new(room_version, event_dict)

        self.validator.validate_builder(builder)

        if builder.type == EventTypes.Member:
            membership = builder.content.get("membership", None)
            target = UserID.from_string(builder.state_key)

<<<<<<< HEAD
            if membership in {Membership.JOIN, Membership.INVITE, Membership.KNOCK}:
=======
            if membership in self.membership_types_to_include_profile_data_in:
>>>>>>> d9f1dccb
                # If event doesn't include a display name, add one.
                profile = self.profile_handler
                content = builder.content

                try:
                    if "displayname" not in content:
                        displayname = await profile.get_displayname(target)
                        if displayname is not None:
                            content["displayname"] = displayname
                    if "avatar_url" not in content:
                        avatar_url = await profile.get_avatar_url(target)
                        if avatar_url is not None:
                            content["avatar_url"] = avatar_url
                except Exception as e:
                    logger.info(
                        "Failed to get profile information for %r: %s", target, e
                    )

        is_exempt = await self._is_exempt_from_privacy_policy(builder, requester)
        if require_consent and not is_exempt:
            await self.assert_accepted_privacy_policy(requester)

        if requester.access_token_id is not None:
            builder.internal_metadata.token_id = requester.access_token_id

        if txn_id is not None:
            builder.internal_metadata.txn_id = txn_id

        event, context = await self.create_new_client_event(
            builder=builder,
            requester=requester,
            prev_event_ids=prev_event_ids,
            auth_event_ids=auth_event_ids,
        )

        # In an ideal world we wouldn't need the second part of this condition. However,
        # this behaviour isn't spec'd yet, meaning we should be able to deactivate this
        # behaviour. Another reason is that this code is also evaluated each time a new
        # m.room.aliases event is created, which includes hitting a /directory route.
        # Therefore not including this condition here would render the similar one in
        # synapse.handlers.directory pointless.
        if builder.type == EventTypes.Aliases and self.require_membership_for_aliases:
            # Ideally we'd do the membership check in event_auth.check(), which
            # describes a spec'd algorithm for authenticating events received over
            # federation as well as those created locally. As of room v3, aliases events
            # can be created by users that are not in the room, therefore we have to
            # tolerate them in event_auth.check().
            prev_state_ids = await context.get_prev_state_ids()
            prev_event_id = prev_state_ids.get((EventTypes.Member, event.sender))
            prev_event = (
                await self.store.get_event(prev_event_id, allow_none=True)
                if prev_event_id
                else None
            )
            if not prev_event or prev_event.membership != Membership.JOIN:
                logger.warning(
                    (
                        "Attempt to send `m.room.aliases` in room %s by user %s but"
                        " membership is %s"
                    ),
                    event.room_id,
                    event.sender,
                    prev_event.membership if prev_event else None,
                )

                raise AuthError(
                    403, "You must be in the room to create an alias for it"
                )

        self.validator.validate_new(event, self.config)

        return (event, context)

    async def _is_exempt_from_privacy_policy(
        self, builder: EventBuilder, requester: Requester
    ) -> bool:
        """ "Determine if an event to be sent is exempt from having to consent
        to the privacy policy

        Args:
            builder: event being created
            requester: user requesting this event

        Returns:
            true if the event can be sent without the user consenting
        """
        # the only thing the user can do is join the server notices room.
        if builder.type == EventTypes.Member:
            membership = builder.content.get("membership", None)
            if membership == Membership.JOIN:
                return await self._is_server_notices_room(builder.room_id)
            elif membership == Membership.LEAVE:
                # the user is always allowed to leave (but not kick people)
                return builder.state_key == requester.user.to_string()
        return False

    async def _is_server_notices_room(self, room_id: str) -> bool:
        if self.config.server_notices_mxid is None:
            return False
        user_ids = await self.store.get_users_in_room(room_id)
        return self.config.server_notices_mxid in user_ids

    async def assert_accepted_privacy_policy(self, requester: Requester) -> None:
        """Check if a user has accepted the privacy policy

        Called when the given user is about to do something that requires
        privacy consent. We see if the user is exempt and otherwise check that
        they have given consent. If they have not, a ConsentNotGiven error is
        raised.

        Args:
            requester: The user making the request

        Returns:
            Returns normally if the user has consented or is exempt

        Raises:
            ConsentNotGivenError: if the user has not given consent yet
        """
        if self._block_events_without_consent_error is None:
            return

        # exempt AS users from needing consent
        if requester.app_service is not None:
            return

        user_id = requester.authenticated_entity
        if not user_id.startswith("@"):
            # The authenticated entity might not be a user, e.g. if it's the
            # server puppetting the user.
            return

        user = UserID.from_string(user_id)

        # exempt the system notices user
        if (
            self.config.server_notices_mxid is not None
            and user_id == self.config.server_notices_mxid
        ):
            return

        u = await self.store.get_user_by_id(user_id)
        assert u is not None
        if u["user_type"] in (UserTypes.SUPPORT, UserTypes.BOT):
            # support and bot users are not required to consent
            return
        if u["appservice_id"] is not None:
            # users registered by an appservice are exempt
            return
        if u["consent_version"] == self.config.user_consent_version:
            return

        consent_uri = self._consent_uri_builder.build_user_consent_uri(user.localpart)
        msg = self._block_events_without_consent_error % {"consent_uri": consent_uri}
        raise ConsentNotGivenError(msg=msg, consent_uri=consent_uri)

    async def deduplicate_state_event(
        self, event: EventBase, context: EventContext
    ) -> Optional[EventBase]:
        """
        Checks whether event is in the latest resolved state in context.

        Args:
            event: The event to check for duplication.
            context: The event context.

        Returns:
            The previous version of the event is returned, if it is found in the
            event context. Otherwise, None is returned.
        """
        prev_state_ids = await context.get_prev_state_ids()
        prev_event_id = prev_state_ids.get((event.type, event.state_key))
        if not prev_event_id:
            return None
        prev_event = await self.store.get_event(prev_event_id, allow_none=True)
        if not prev_event:
            return None

        if prev_event and event.user_id == prev_event.user_id:
            prev_content = encode_canonical_json(prev_event.content)
            next_content = encode_canonical_json(event.content)
            if prev_content == next_content:
                return prev_event
        return None

    async def create_and_send_nonmember_event(
        self,
        requester: Requester,
        event_dict: dict,
        ratelimit: bool = True,
        txn_id: Optional[str] = None,
        ignore_shadow_ban: bool = False,
    ) -> Tuple[EventBase, int]:
        """
        Creates an event, then sends it.

        See self.create_event and self.handle_new_client_event.

        Args:
            requester: The requester sending the event.
            event_dict: An entire event.
            ratelimit: Whether to rate limit this send.
            txn_id: The transaction ID.
            ignore_shadow_ban: True if shadow-banned users should be allowed to
                send this event.

        Returns:
            The event, and its stream ordering (if deduplication happened,
            the previous, duplicate event).

        Raises:
            ShadowBanError if the requester has been shadow-banned.
        """

        if event_dict["type"] == EventTypes.Member:
            raise SynapseError(
                500, "Tried to send member event through non-member codepath"
            )

        if not ignore_shadow_ban and requester.shadow_banned:
            # We randomly sleep a bit just to annoy the requester.
            await self.clock.sleep(random.randint(1, 10))
            raise ShadowBanError()

        # We limit the number of concurrent event sends in a room so that we
        # don't fork the DAG too much. If we don't limit then we can end up in
        # a situation where event persistence can't keep up, causing
        # extremities to pile up, which in turn leads to state resolution
        # taking longer.
        with (await self.limiter.queue(event_dict["room_id"])):
            if txn_id and requester.access_token_id:
                existing_event_id = await self.store.get_event_id_from_transaction_id(
                    event_dict["room_id"],
                    requester.user.to_string(),
                    requester.access_token_id,
                    txn_id,
                )
                if existing_event_id:
                    event = await self.store.get_event(existing_event_id)
                    # we know it was persisted, so must have a stream ordering
                    assert event.internal_metadata.stream_ordering
                    return event, event.internal_metadata.stream_ordering

            event, context = await self.create_event(
                requester, event_dict, txn_id=txn_id
            )

            assert self.hs.is_mine_id(event.sender), "User must be our own: %s" % (
                event.sender,
            )

            spam_error = await self.spam_checker.check_event_for_spam(event)
            if spam_error:
                if not isinstance(spam_error, str):
                    spam_error = "Spam is not permitted here"
                raise SynapseError(403, spam_error, Codes.FORBIDDEN)

            ev = await self.handle_new_client_event(
                requester=requester,
                event=event,
                context=context,
                ratelimit=ratelimit,
                ignore_shadow_ban=ignore_shadow_ban,
            )

        # we know it was persisted, so must have a stream ordering
        assert ev.internal_metadata.stream_ordering
        return ev, ev.internal_metadata.stream_ordering

    @measure_func("create_new_client_event")
    async def create_new_client_event(
        self,
        builder: EventBuilder,
        requester: Optional[Requester] = None,
        prev_event_ids: Optional[List[str]] = None,
        auth_event_ids: Optional[List[str]] = None,
    ) -> Tuple[EventBase, EventContext]:
        """Create a new event for a local client

        Args:
            builder:
            requester:
            prev_event_ids:
                the forward extremities to use as the prev_events for the
                new event.

                If None, they will be requested from the database.

            auth_event_ids:
                The event ids to use as the auth_events for the new event.
                Should normally be left as None, which will cause them to be calculated
                based on the room state at the prev_events.

        Returns:
            Tuple of created event, context
        """

        if prev_event_ids is not None:
            assert (
                len(prev_event_ids) <= 10
            ), "Attempting to create an event with %i prev_events" % (
                len(prev_event_ids),
            )
        else:
            prev_event_ids = await self.store.get_prev_events_for_room(builder.room_id)

        # we now ought to have some prev_events (unless it's a create event).
        #
        # do a quick sanity check here, rather than waiting until we've created the
        # event and then try to auth it (which fails with a somewhat confusing "No
        # create event in auth events")
        assert (
            builder.type == EventTypes.Create or len(prev_event_ids) > 0
        ), "Attempting to create an event with no prev_events"

        event = await builder.build(
            prev_event_ids=prev_event_ids, auth_event_ids=auth_event_ids
        )
        context = await self.state.compute_event_context(event)
        if requester:
            context.app_service = requester.app_service

        third_party_result = await self.third_party_event_rules.check_event_allowed(
            event, context
        )
        if not third_party_result:
            logger.info(
                "Event %s forbidden by third-party rules",
                event,
            )
            raise SynapseError(
                403, "This event is not allowed in this context", Codes.FORBIDDEN
            )
        elif isinstance(third_party_result, dict):
            # the third-party rules want to replace the event. We'll need to build a new
            # event.
            event, context = await self._rebuild_event_after_third_party_rules(
                third_party_result, event
            )

        self.validator.validate_new(event, self.config)

        # If this event is an annotation then we check that that the sender
        # can't annotate the same way twice (e.g. stops users from liking an
        # event multiple times).
        relation = event.content.get("m.relates_to", {})
        if relation.get("rel_type") == RelationTypes.ANNOTATION:
            relates_to = relation["event_id"]
            aggregation_key = relation["key"]

            already_exists = await self.store.has_user_annotated_event(
                relates_to, event.type, aggregation_key, event.sender
            )
            if already_exists:
                raise SynapseError(400, "Can't send same reaction twice")

        logger.debug("Created event %s", event.event_id)

        return (event, context)

    @measure_func("handle_new_client_event")
    async def handle_new_client_event(
        self,
        requester: Requester,
        event: EventBase,
        context: EventContext,
        ratelimit: bool = True,
        extra_users: List[UserID] = [],
        ignore_shadow_ban: bool = False,
    ) -> EventBase:
        """Processes a new event.

        This includes deduplicating, checking auth, persisting,
        notifying users, sending to remote servers, etc.

        If called from a worker will hit out to the master process for final
        processing.

        Args:
            requester
            event
            context
            ratelimit
            extra_users: Any extra users to notify about event

            ignore_shadow_ban: True if shadow-banned users should be allowed to
                send this event.

        Return:
            If the event was deduplicated, the previous, duplicate, event. Otherwise,
            `event`.

        Raises:
            ShadowBanError if the requester has been shadow-banned.
        """

        # we don't apply shadow-banning to membership events here. Invites are blocked
        # higher up the stack, and we allow shadow-banned users to send join and leave
        # events as normal.
        if (
            event.type != EventTypes.Member
            and not ignore_shadow_ban
            and requester.shadow_banned
        ):
            # We randomly sleep a bit just to annoy the requester.
            await self.clock.sleep(random.randint(1, 10))
            raise ShadowBanError()

        if event.is_state():
            prev_event = await self.deduplicate_state_event(event, context)
            if prev_event is not None:
                logger.info(
                    "Not bothering to persist state event %s duplicated by %s",
                    event.event_id,
                    prev_event.event_id,
                )
                return prev_event

        if event.is_state() and (event.type, event.state_key) == (
            EventTypes.Create,
            "",
        ):
            room_version = event.content.get("room_version", RoomVersions.V1.identifier)
        else:
            room_version = await self.store.get_room_version_id(event.room_id)

        if event.internal_metadata.is_out_of_band_membership():
            # the only sort of out-of-band-membership events we expect to see here are
            # invite rejections and rescinded knocks that we have generated ourselves.
            assert event.type == EventTypes.Member
            assert event.content["membership"] == Membership.LEAVE
        else:
            try:
                await self.auth.check_from_context(room_version, event, context)
            except AuthError as err:
                logger.warning("Denying new event %r because %s", event, err)
                raise err

        # Ensure that we can round trip before trying to persist in db
        try:
            dump = json_encoder.encode(event.content)
            json_decoder.decode(dump)
        except Exception:
            logger.exception("Failed to encode content: %r", event.content)
            raise

        await self.action_generator.handle_push_actions_for_event(event, context)

        await self.cache_joined_hosts_for_event(event)

        try:
            # If we're a worker we need to hit out to the master.
            writer_instance = self._events_shard_config.get_instance(event.room_id)
            if writer_instance != self._instance_name:
                result = await self.send_event(
                    instance_name=writer_instance,
                    event_id=event.event_id,
                    store=self.store,
                    requester=requester,
                    event=event,
                    context=context,
                    ratelimit=ratelimit,
                    extra_users=extra_users,
                )
                stream_id = result["stream_id"]
                event_id = result["event_id"]
                if event_id != event.event_id:
                    # If we get a different event back then it means that its
                    # been de-duplicated, so we replace the given event with the
                    # one already persisted.
                    event = await self.store.get_event(event_id)
                else:
                    # If we newly persisted the event then we need to update its
                    # stream_ordering entry manually (as it was persisted on
                    # another worker).
                    event.internal_metadata.stream_ordering = stream_id
                return event

            event = await self.persist_and_notify_client_event(
                requester, event, context, ratelimit=ratelimit, extra_users=extra_users
            )

            return event
        except Exception:
            # Ensure that we actually remove the entries in the push actions
            # staging area, if we calculated them.
            await self.store.remove_push_actions_from_staging(event.event_id)
            raise

    async def cache_joined_hosts_for_event(self, event: EventBase) -> None:
        """Precalculate the joined hosts at the event, when using Redis, so that
        external federation senders don't have to recalculate it themselves.
        """

        if not self._external_cache.is_enabled():
            return

        # We actually store two mappings, event ID -> prev state group,
        # state group -> joined hosts, which is much more space efficient
        # than event ID -> joined hosts.
        #
        # Note: We have to cache event ID -> prev state group, as we don't
        # store that in the DB.
        #
        # Note: We always set the state group -> joined hosts cache, even if
        # we already set it, so that the expiry time is reset.

        state_entry = await self.state.resolve_state_groups_for_events(
            event.room_id, event_ids=event.prev_event_ids()
        )

        if state_entry.state_group:
            joined_hosts = await self.store.get_joined_hosts(event.room_id, state_entry)

            await self._external_cache.set(
                "event_to_prev_state_group",
                event.event_id,
                state_entry.state_group,
                expiry_ms=60 * 60 * 1000,
            )
            await self._external_cache.set(
                "get_joined_hosts",
                str(state_entry.state_group),
                list(joined_hosts),
                expiry_ms=60 * 60 * 1000,
            )

    async def _validate_canonical_alias(
        self, directory_handler, room_alias_str: str, expected_room_id: str
    ) -> None:
        """
        Ensure that the given room alias points to the expected room ID.

        Args:
            directory_handler: The directory handler object.
            room_alias_str: The room alias to check.
            expected_room_id: The room ID that the alias should point to.
        """
        room_alias = RoomAlias.from_string(room_alias_str)
        try:
            mapping = await directory_handler.get_association(room_alias)
        except SynapseError as e:
            # Turn M_NOT_FOUND errors into M_BAD_ALIAS errors.
            if e.errcode == Codes.NOT_FOUND:
                raise SynapseError(
                    400,
                    "Room alias %s does not point to the room" % (room_alias_str,),
                    Codes.BAD_ALIAS,
                )
            raise

        if mapping["room_id"] != expected_room_id:
            raise SynapseError(
                400,
                "Room alias %s does not point to the room" % (room_alias_str,),
                Codes.BAD_ALIAS,
            )

    async def persist_and_notify_client_event(
        self,
        requester: Requester,
        event: EventBase,
        context: EventContext,
        ratelimit: bool = True,
        extra_users: List[UserID] = [],
    ) -> EventBase:
        """Called when we have fully built the event, have already
        calculated the push actions for the event, and checked auth.

        This should only be run on the instance in charge of persisting events.

        Returns:
            The persisted event. This may be different than the given event if
            it was de-duplicated (e.g. because we had already persisted an
            event with the same transaction ID.)
        """
        assert self.storage.persistence is not None
        assert self._events_shard_config.should_handle(
            self._instance_name, event.room_id
        )

        if ratelimit:
            # We check if this is a room admin redacting an event so that we
            # can apply different ratelimiting. We do this by simply checking
            # it's not a self-redaction (to avoid having to look up whether the
            # user is actually admin or not).
            is_admin_redaction = False
            if event.type == EventTypes.Redaction:
                original_event = await self.store.get_event(
                    event.redacts,
                    redact_behaviour=EventRedactBehaviour.AS_IS,
                    get_prev_content=False,
                    allow_rejected=False,
                    allow_none=True,
                )

                is_admin_redaction = bool(
                    original_event and event.sender != original_event.sender
                )

            await self.base_handler.ratelimit(
                requester, is_admin_redaction=is_admin_redaction
            )

        await self.base_handler.maybe_kick_guest_users(event, context)

        if event.type == EventTypes.CanonicalAlias:
            # Validate a newly added alias or newly added alt_aliases.

            original_alias = None
            original_alt_aliases = []  # type: List[str]

            original_event_id = event.unsigned.get("replaces_state")
            if original_event_id:
                original_event = await self.store.get_event(original_event_id)

                if original_event:
                    original_alias = original_event.content.get("alias", None)
                    original_alt_aliases = original_event.content.get("alt_aliases", [])

            # Check the alias is currently valid (if it has changed).
            room_alias_str = event.content.get("alias", None)
            directory_handler = self.hs.get_directory_handler()
            if room_alias_str and room_alias_str != original_alias:
                await self._validate_canonical_alias(
                    directory_handler, room_alias_str, event.room_id
                )

            # Check that alt_aliases is the proper form.
            alt_aliases = event.content.get("alt_aliases", [])
            if not isinstance(alt_aliases, (list, tuple)):
                raise SynapseError(
                    400, "The alt_aliases property must be a list.", Codes.INVALID_PARAM
                )

            # If the old version of alt_aliases is of an unknown form,
            # completely replace it.
            if not isinstance(original_alt_aliases, (list, tuple)):
                original_alt_aliases = []

            # Check that each alias is currently valid.
            new_alt_aliases = set(alt_aliases) - set(original_alt_aliases)
            if new_alt_aliases:
                for alias_str in new_alt_aliases:
                    await self._validate_canonical_alias(
                        directory_handler, alias_str, event.room_id
                    )

        federation_handler = self.hs.get_federation_handler()

        if event.type == EventTypes.Member:
            if event.content["membership"] == Membership.INVITE:
                event.unsigned[
                    "invite_room_state"
                ] = await self.store.get_stripped_room_state_from_event_context(
                    context,
                    self.room_invite_state_types,
                    membership_user_id=event.sender,
                )

                invitee = UserID.from_string(event.state_key)
                if not self.hs.is_mine(invitee):
                    # TODO: Can we add signature from remote server in a nicer
                    # way? If we have been invited by a remote server, we need
                    # to get them to sign the event.

                    returned_invite = await federation_handler.send_invite(
                        invitee.domain, event
                    )
                    event.unsigned.pop("room_state", None)

                    # TODO: Make sure the signatures actually are correct.
                    event.signatures.update(returned_invite.signatures)

            if event.content["membership"] == Membership.KNOCK:
                event.unsigned[
                    "knock_room_state"
                ] = await self.store.get_stripped_room_state_from_event_context(
                    context, DEFAULT_ROOM_STATE_TYPES,
                )

        if event.type == EventTypes.Redaction:
            original_event = await self.store.get_event(
                event.redacts,
                redact_behaviour=EventRedactBehaviour.AS_IS,
                get_prev_content=False,
                allow_rejected=False,
                allow_none=True,
            )

            # we can make some additional checks now if we have the original event.
            if original_event:
                if original_event.type == EventTypes.Create:
                    raise AuthError(403, "Redacting create events is not permitted")

                if original_event.room_id != event.room_id:
                    raise SynapseError(400, "Cannot redact event from a different room")

                if original_event.type == EventTypes.ServerACL:
                    raise AuthError(403, "Redacting server ACL events is not permitted")

            prev_state_ids = await context.get_prev_state_ids()
            auth_events_ids = self.auth.compute_auth_events(
                event, prev_state_ids, for_verification=True
            )
            auth_events_map = await self.store.get_events(auth_events_ids)
            auth_events = {(e.type, e.state_key): e for e in auth_events_map.values()}

            room_version = await self.store.get_room_version_id(event.room_id)
            room_version_obj = KNOWN_ROOM_VERSIONS[room_version]

            if event_auth.check_redaction(
                room_version_obj, event, auth_events=auth_events
            ):
                # this user doesn't have 'redact' rights, so we need to do some more
                # checks on the original event. Let's start by checking the original
                # event exists.
                if not original_event:
                    raise NotFoundError("Could not find event %s" % (event.redacts,))

                if event.user_id != original_event.user_id:
                    raise AuthError(403, "You don't have permission to redact events")

                # all the checks are done.
                event.internal_metadata.recheck_redaction = False

        if event.type == EventTypes.Create:
            prev_state_ids = await context.get_prev_state_ids()
            if prev_state_ids:
                raise AuthError(403, "Changing the room create event is forbidden")

        # Note that this returns the event that was persisted, which may not be
        # the same as we passed in if it was deduplicated due transaction IDs.
        (
            event,
            event_pos,
            max_stream_token,
        ) = await self.storage.persistence.persist_event(event, context=context)

        if self._ephemeral_events_enabled:
            # If there's an expiry timestamp on the event, schedule its expiry.
            self._message_handler.maybe_schedule_expiry(event)

        def _notify():
            try:
                self.notifier.on_new_room_event(
                    event, event_pos, max_stream_token, extra_users=extra_users
                )
            except Exception:
                logger.exception("Error notifying about new room event")

        run_in_background(_notify)

        if event.type == EventTypes.Message:
            # We don't want to block sending messages on any presence code. This
            # matters as sometimes presence code can take a while.
            run_in_background(self._bump_active_time, requester.user)

        return event

    async def _bump_active_time(self, user: UserID) -> None:
        try:
            presence = self.hs.get_presence_handler()
            await presence.bump_presence_active_time(user)
        except Exception:
            logger.exception("Error bumping presence active time")

    async def _send_dummy_events_to_fill_extremities(self):
        """Background task to send dummy events into rooms that have a large
        number of extremities
        """
        self._expire_rooms_to_exclude_from_dummy_event_insertion()
        room_ids = await self.store.get_rooms_with_many_extremities(
            min_count=self._dummy_events_threshold,
            limit=5,
            room_id_filter=self._rooms_to_exclude_from_dummy_event_insertion.keys(),
        )

        for room_id in room_ids:
            dummy_event_sent = await self._send_dummy_event_for_room(room_id)

            if not dummy_event_sent:
                # Did not find a valid user in the room, so remove from future attempts
                # Exclusion is time limited, so the room will be rechecked in the future
                # dependent on _DUMMY_EVENT_ROOM_EXCLUSION_EXPIRY
                logger.info(
                    "Failed to send dummy event into room %s. Will exclude it from "
                    "future attempts until cache expires" % (room_id,)
                )
                now = self.clock.time_msec()
                self._rooms_to_exclude_from_dummy_event_insertion[room_id] = now

    async def _send_dummy_event_for_room(self, room_id: str) -> bool:
        """Attempt to send a dummy event for the given room.

        Args:
            room_id: room to try to send an event from

        Returns:
            True if a dummy event was successfully sent. False if no user was able
            to send an event.
        """

        # For each room we need to find a joined member we can use to send
        # the dummy event with.
        latest_event_ids = await self.store.get_prev_events_for_room(room_id)
        members = await self.state.get_current_users_in_room(
            room_id, latest_event_ids=latest_event_ids
        )
        for user_id in members:
            if not self.hs.is_mine_id(user_id):
                continue
            requester = create_requester(user_id, authenticated_entity=self.server_name)
            try:
                event, context = await self.create_event(
                    requester,
                    {
                        "type": EventTypes.Dummy,
                        "content": {},
                        "room_id": room_id,
                        "sender": user_id,
                    },
                    prev_event_ids=latest_event_ids,
                )

                event.internal_metadata.proactively_send = False

                # Since this is a dummy-event it is OK if it is sent by a
                # shadow-banned user.
                await self.handle_new_client_event(
                    requester,
                    event,
                    context,
                    ratelimit=False,
                    ignore_shadow_ban=True,
                )
                return True
            except AuthError:
                logger.info(
                    "Failed to send dummy event into room %s for user %s due to "
                    "lack of power. Will try another user" % (room_id, user_id)
                )
        return False

    def _expire_rooms_to_exclude_from_dummy_event_insertion(self):
        expire_before = self.clock.time_msec() - _DUMMY_EVENT_ROOM_EXCLUSION_EXPIRY
        to_expire = set()
        for room_id, time in self._rooms_to_exclude_from_dummy_event_insertion.items():
            if time < expire_before:
                to_expire.add(room_id)
        for room_id in to_expire:
            logger.debug(
                "Expiring room id %s from dummy event insertion exclusion cache",
                room_id,
            )
            del self._rooms_to_exclude_from_dummy_event_insertion[room_id]

    async def _rebuild_event_after_third_party_rules(
        self, third_party_result: dict, original_event: EventBase
    ) -> Tuple[EventBase, EventContext]:
        # the third_party_event_rules want to replace the event.
        # we do some basic checks, and then return the replacement event and context.

        # Construct a new EventBuilder and validate it, which helps with the
        # rest of these checks.
        try:
            builder = self.event_builder_factory.for_room_version(
                original_event.room_version, third_party_result
            )
            self.validator.validate_builder(builder)
        except SynapseError as e:
            raise Exception(
                "Third party rules module created an invalid event: " + e.msg,
            )

        immutable_fields = [
            # changing the room is going to break things: we've already checked that the
            # room exists, and are holding a concurrency limiter token for that room.
            # Also, we might need to use a different room version.
            "room_id",
            # changing the type or state key might work, but we'd need to check that the
            # calling functions aren't making assumptions about them.
            "type",
            "state_key",
        ]

        for k in immutable_fields:
            if getattr(builder, k, None) != original_event.get(k):
                raise Exception(
                    "Third party rules module created an invalid event: "
                    "cannot change field " + k
                )

        # check that the new sender belongs to this HS
        if not self.hs.is_mine_id(builder.sender):
            raise Exception(
                "Third party rules module created an invalid event: "
                "invalid sender " + builder.sender
            )

        # copy over the original internal metadata
        for k, v in original_event.internal_metadata.get_dict().items():
            setattr(builder.internal_metadata, k, v)

        # the event type hasn't changed, so there's no point in re-calculating the
        # auth events.
        event = await builder.build(
            prev_event_ids=original_event.prev_event_ids(),
            auth_event_ids=original_event.auth_event_ids(),
        )

        # we rebuild the event context, to be on the safe side. If nothing else,
        # delta_ids might need an update.
        context = await self.state.compute_event_context(event)
        return event, context<|MERGE_RESOLUTION|>--- conflicted
+++ resolved
@@ -390,9 +390,9 @@
         self.room_invite_state_types = self.hs.config.room_invite_state_types
 
         self.membership_types_to_include_profile_data_in = (
-            {Membership.JOIN, Membership.INVITE}
+            {Membership.JOIN, Membership.INVITE, Membership.KNOCK}
             if self.hs.config.include_profile_data_on_invite
-            else {Membership.JOIN}
+            else {Membership.JOIN, Membership.KNOCK}
         )
 
         self.send_event = ReplicationSendEventRestServlet.make_client(hs)
@@ -508,11 +508,7 @@
             membership = builder.content.get("membership", None)
             target = UserID.from_string(builder.state_key)
 
-<<<<<<< HEAD
-            if membership in {Membership.JOIN, Membership.INVITE, Membership.KNOCK}:
-=======
             if membership in self.membership_types_to_include_profile_data_in:
->>>>>>> d9f1dccb
                 # If event doesn't include a display name, add one.
                 profile = self.profile_handler
                 content = builder.content
@@ -1191,7 +1187,8 @@
                 event.unsigned[
                     "knock_room_state"
                 ] = await self.store.get_stripped_room_state_from_event_context(
-                    context, DEFAULT_ROOM_STATE_TYPES,
+                    context,
+                    DEFAULT_ROOM_STATE_TYPES,
                 )
 
         if event.type == EventTypes.Redaction:

--- conflicted
+++ resolved
@@ -55,14 +55,9 @@
     ReplicationBumpPresenceActiveTime,
     ReplicationPresenceSetState,
 )
-<<<<<<< HEAD
-from synapse.replication.tcp.commands import ClearUserSyncsCommand
-from synapse.state import StateHandler
-=======
 from synapse.replication.http.streams import ReplicationGetStreamUpdates
 from synapse.replication.tcp.commands import ClearUserSyncsCommand
 from synapse.replication.tcp.streams import PresenceFederationStream, PresenceStream
->>>>>>> fe604a02
 from synapse.storage.databases.main import DataStore
 from synapse.types import JsonDict, UserID, get_domain_from_id
 from synapse.util.async_helpers import Linearizer
@@ -134,14 +129,6 @@
         self.store = hs.get_datastore()
         self.presence_router = hs.get_presence_router()
         self.state = hs.get_state_handler()
-<<<<<<< HEAD
-
-        self._federation = None
-        if hs.should_send_federation() or not hs.config.worker_app:
-            self._federation = hs.get_federation_sender()
-
-        self._send_federation = hs.should_send_federation()
-=======
         self.is_mine_id = hs.is_mine_id
 
         self._federation = None
@@ -149,7 +136,6 @@
             self._federation = hs.get_federation_sender()
 
         self._federation_queue = PresenceFederationQueue(hs, self)
->>>>>>> fe604a02
 
         self._busy_presence_enabled = hs.config.experimental.msc3026_enabled
 
@@ -272,11 +258,6 @@
         """
         pass
 
-<<<<<<< HEAD
-    async def process_replication_rows(self, token, rows):
-        """Process presence stream rows received over replication."""
-        pass
-=======
     async def process_replication_rows(
         self, stream_name: str, instance_name: str, token: int, rows: list
     ):
@@ -288,22 +269,11 @@
     def get_federation_queue(self) -> "PresenceFederationQueue":
         """Get the presence federation queue."""
         return self._federation_queue
->>>>>>> fe604a02
 
     async def maybe_send_presence_to_interested_destinations(
         self, states: List[UserPresenceState]
     ):
         """If this instance is a federation sender, send the states to all
-<<<<<<< HEAD
-        destinations that are interested.
-        """
-
-        if not self._send_federation:
-            return
-
-        # If this worker sends federation we must have a FederationSender.
-        assert self._federation
-=======
         destinations that are interested. Filters out any states for remote
         users.
         """
@@ -315,16 +285,11 @@
 
         if not states:
             return
->>>>>>> fe604a02
 
         hosts_and_states = await get_interested_remotes(
             self.store,
             self.presence_router,
             states,
-<<<<<<< HEAD
-            self.state,
-=======
->>>>>>> fe604a02
         )
 
         for destinations, states in hosts_and_states:
@@ -342,12 +307,6 @@
     def __init__(self, hs):
         super().__init__(hs)
         self.hs = hs
-<<<<<<< HEAD
-        self.is_mine_id = hs.is_mine_id
-
-        self._presence_enabled = hs.config.use_presence
-
-=======
 
         self._presence_writer_instance = hs.config.worker.writers.presence[0]
 
@@ -359,7 +318,6 @@
             hs.config.worker.writers.presence,
         )
 
->>>>>>> fe604a02
         # The number of ongoing syncs on this process, by user id.
         # Empty if _presence_enabled is false.
         self._user_to_num_current_syncs = {}  # type: Dict[str, int]
@@ -367,13 +325,8 @@
         self.notifier = hs.get_notifier()
         self.instance_id = hs.get_instance_id()
 
-<<<<<<< HEAD
-        # user_id -> last_sync_ms. Lists the users that have stopped syncing
-        # but we haven't notified the master of that yet
-=======
         # user_id -> last_sync_ms. Lists the users that have stopped syncing but
         # we haven't notified the presence writer of that yet
->>>>>>> fe604a02
         self.users_going_offline = {}
 
         self._bump_active_client = ReplicationBumpPresenceActiveTime.make_client(hs)
@@ -406,29 +359,14 @@
             )
 
     def mark_as_coming_online(self, user_id):
-<<<<<<< HEAD
-        """A user has started syncing. Send a UserSync to the master, unless they
-        had recently stopped syncing.
-=======
         """A user has started syncing. Send a UserSync to the presence writer,
         unless they had recently stopped syncing.
->>>>>>> fe604a02
 
         Args:
             user_id (str)
         """
         going_offline = self.users_going_offline.pop(user_id, None)
         if not going_offline:
-<<<<<<< HEAD
-            # Safe to skip because we haven't yet told the master they were offline
-            self.send_user_sync(user_id, True, self.clock.time_msec())
-
-    def mark_as_going_offline(self, user_id):
-        """A user has stopped syncing. We wait before notifying the master as
-        its likely they'll come back soon. This allows us to avoid sending
-        a stopped syncing immediately followed by a started syncing notification
-        to the master
-=======
             # Safe to skip because we haven't yet told the presence writer they
             # were offline
             self.send_user_sync(user_id, True, self.clock.time_msec())
@@ -438,7 +376,6 @@
         writer as its likely they'll come back soon. This allows us to avoid
         sending a stopped syncing immediately followed by a started syncing
         notification to the presence writer
->>>>>>> fe604a02
 
         Args:
             user_id (str)
@@ -446,13 +383,8 @@
         self.users_going_offline[user_id] = self.clock.time_msec()
 
     def send_stop_syncing(self):
-<<<<<<< HEAD
-        """Check if there are any users who have stopped syncing a while ago
-        and haven't come back yet. If there are poke the master about them.
-=======
         """Check if there are any users who have stopped syncing a while ago and
         haven't come back yet. If there are poke the presence writer about them.
->>>>>>> fe604a02
         """
         now = self.clock.time_msec()
         for user_id, last_sync_ms in list(self.users_going_offline.items()):
@@ -512,9 +444,6 @@
         # If this is a federation sender, notify about presence updates.
         await self.maybe_send_presence_to_interested_destinations(states)
 
-<<<<<<< HEAD
-    async def process_replication_rows(self, token, rows):
-=======
     async def process_replication_rows(
         self, stream_name: str, instance_name: str, token: int, rows: list
     ):
@@ -523,7 +452,6 @@
         if stream_name != PresenceStream.NAME:
             return
 
->>>>>>> fe604a02
         states = [
             UserPresenceState(
                 row.user_id,
@@ -572,18 +500,12 @@
         if not self.hs.config.use_presence:
             return
 
-<<<<<<< HEAD
-        # Proxy request to master
-        await self._set_state_client(
-            user_id=user_id, state=state, ignore_status_msg=ignore_status_msg
-=======
         # Proxy request to instance that writes presence
         await self._set_state_client(
             instance_name=self._presence_writer_instance,
             user_id=user_id,
             state=state,
             ignore_status_msg=ignore_status_msg,
->>>>>>> fe604a02
         )
 
     async def bump_presence_active_time(self, user):
@@ -594,17 +516,11 @@
         if not self.hs.config.use_presence:
             return
 
-<<<<<<< HEAD
-        # Proxy request to master
-        user_id = user.to_string()
-        await self._bump_active_client(user_id=user_id)
-=======
         # Proxy request to instance that writes presence
         user_id = user.to_string()
         await self._bump_active_client(
             instance_name=self._presence_writer_instance, user_id=user_id
         )
->>>>>>> fe604a02
 
 
 class PresenceHandler(BasePresenceHandler):
@@ -839,24 +755,12 @@
                     self.store,
                     self.presence_router,
                     list(to_federation_ping.values()),
-<<<<<<< HEAD
-                    self.state,
-                )
-
-                # Since this is master we know that we have a federation sender or
-                # queue, and so this will be defined.
-                assert self._federation
-
-                for destinations, states in hosts_and_states:
-                    self._federation.send_presence_to_destinations(states, destinations)
-=======
                 )
 
                 for destinations, states in hosts_and_states:
                     self._federation_queue.send_presence_to_destinations(
                         states, destinations
                     )
->>>>>>> fe604a02
 
     async def _handle_timeouts(self):
         """Checks the presence of users that have timed out and updates as
@@ -1335,17 +1239,9 @@
                     user_presence_states
                 )
 
-        # Since this is master we know that we have a federation sender or
-        # queue, and so this will be defined.
-        assert self._federation
-
         # Send out user presence updates for each destination
         for destination, user_state_set in presence_destinations.items():
-<<<<<<< HEAD
-            self._federation.send_presence_to_destinations(
-=======
             self._federation_queue.send_presence_to_destinations(
->>>>>>> fe604a02
                 destinations=[destination], states=user_state_set
             )
 

# -*- coding: utf-8 -*-
# Copyright 2019 New Vector Ltd
#
# Licensed under the Apache License, Version 2.0 (the "License");
# you may not use this file except in compliance with the License.
# You may obtain a copy of the License at
#
#     http://www.apache.org/licenses/LICENSE-2.0
#
# Unless required by applicable law or agreed to in writing, software
# distributed under the License is distributed on an "AS IS" BASIS,
# WITHOUT WARRANTIES OR CONDITIONS OF ANY KIND, either express or implied.
# See the License for the specific language governing permissions and
# limitations under the License.

import logging
from typing import Dict, Hashable, Iterable, List, Optional, Set

from six import itervalues

from prometheus_client import Counter

from twisted.internet import defer

import synapse
import synapse.metrics
from synapse.events import EventBase
from synapse.federation.sender.per_destination_queue import PerDestinationQueue
from synapse.federation.sender.transaction_manager import TransactionManager
from synapse.federation.units import Edu
from synapse.handlers.presence import get_interested_remotes
from synapse.logging.context import (
    make_deferred_yieldable,
    preserve_fn,
    run_in_background,
)
from synapse.metrics import (
    LaterGauge,
    event_processing_loop_counter,
    event_processing_loop_room_count,
    events_processed_counter,
)
from synapse.metrics.background_process_metrics import run_as_background_process
from synapse.storage.presence import UserPresenceState
from synapse.types import ReadReceipt
from synapse.util.metrics import Measure, measure_func

logger = logging.getLogger(__name__)

sent_pdus_destination_dist_count = Counter(
    "synapse_federation_client_sent_pdu_destinations:count",
    "Number of PDUs queued for sending to one or more destinations",
)

sent_pdus_destination_dist_total = Counter(
    "synapse_federation_client_sent_pdu_destinations:total",
    "Total number of PDUs queued for sending across all destinations",
)


class FederationSender(object):
    def __init__(self, hs: "synapse.server.HomeServer"):
        self.hs = hs
        self.server_name = hs.hostname

        self.store = hs.get_datastore()
        self.state = hs.get_state_handler()

        self.clock = hs.get_clock()
        self.is_mine_id = hs.is_mine_id

        self._transaction_manager = TransactionManager(hs)

        # map from destination to PerDestinationQueue
        self._per_destination_queues = {}  # type: Dict[str, PerDestinationQueue]

        LaterGauge(
            "synapse_federation_transaction_queue_pending_destinations",
            "",
            [],
            lambda: sum(
                1
                for d in self._per_destination_queues.values()
                if d.transmission_loop_running
            ),
        )

        # Map of user_id -> UserPresenceState for all the pending presence
        # to be sent out by user_id. Entries here get processed and put in
        # pending_presence_by_dest
        self.pending_presence = {}  # type: Dict[str, UserPresenceState]

        LaterGauge(
            "synapse_federation_transaction_queue_pending_pdus",
            "",
            [],
            lambda: sum(
                d.pending_pdu_count() for d in self._per_destination_queues.values()
            ),
        )
        LaterGauge(
            "synapse_federation_transaction_queue_pending_edus",
            "",
            [],
            lambda: sum(
                d.pending_edu_count() for d in self._per_destination_queues.values()
            ),
        )

        self._order = 1

        self._is_processing = False
        self._last_poked_id = -1

        self._processing_pending_presence = False

        # map from room_id to a set of PerDestinationQueues which we believe are
        # awaiting a call to flush_read_receipts_for_room. The presence of an entry
        # here for a given room means that we are rate-limiting RR flushes to that room,
        # and that there is a pending call to _flush_rrs_for_room in the system.
        self._queues_awaiting_rr_flush_by_room = (
            {}
        )  # type: Dict[str, Set[PerDestinationQueue]]

        self._rr_txn_interval_per_room_ms = (
            1000.0 / hs.config.federation_rr_transactions_per_room_per_second
        )

    def _get_per_destination_queue(self, destination: str) -> PerDestinationQueue:
        """Get or create a PerDestinationQueue for the given destination

        Args:
            destination: server_name of remote server
        """
        queue = self._per_destination_queues.get(destination)
        if not queue:
            queue = PerDestinationQueue(self.hs, self._transaction_manager, destination)
            self._per_destination_queues[destination] = queue
        return queue

    def notify_new_events(self, current_id: int) -> None:
        """This gets called when we have some new events we might want to
        send out to other servers.
        """
        self._last_poked_id = max(current_id, self._last_poked_id)

        if self._is_processing:
            return

        # fire off a processing loop in the background
        run_as_background_process(
            "process_event_queue_for_federation", self._process_event_queue_loop
        )

<<<<<<< HEAD
    @defer.inlineCallbacks
    def _process_event_queue_loop(self):
        loop_start_time = self.clock.time_msec()
        try:
            self._is_processing = True
            while True:
                # if we've been going around this loop for a long time without
                # catching up, deprioritise transaction transmission. This should mean
                # that events get batched into fewer transactions, which is more
                # efficient, and hence give us a chance to catch up
                if (
                    self.clock.time_msec() - loop_start_time > 60 * 1000
                    and not self._transaction_manager.deprioritise_transmission
                ):
                    logger.warning(
                        "Event queue is getting behind: deprioritising transaction "
                        "transmission"
                    )
                    self._transaction_manager.deprioritise_transmission = True

                last_token = yield self.store.get_federation_out_pos("events")
                next_token, events = yield self.store.get_all_new_events_stream(
=======
    async def _process_event_queue_loop(self) -> None:
        try:
            self._is_processing = True
            while True:
                last_token = await self.store.get_federation_out_pos("events")
                next_token, events = await self.store.get_all_new_events_stream(
>>>>>>> 8a380d0f
                    last_token, self._last_poked_id, limit=100
                )

                logger.debug("Handling %s -> %s", last_token, next_token)

                if not events and next_token >= self._last_poked_id:
                    break

                async def handle_event(event: EventBase) -> None:
                    # Only send events for this server.
                    send_on_behalf_of = event.internal_metadata.get_send_on_behalf_of()
                    is_mine = self.is_mine_id(event.sender)
                    if not is_mine and send_on_behalf_of is None:
                        return

                    if not event.internal_metadata.should_proactively_send():
                        return

                    try:
                        # Get the state from before the event.
                        # We need to make sure that this is the state from before
                        # the event and not from after it.
                        # Otherwise if the last member on a server in a room is
                        # banned then it won't receive the event because it won't
                        # be in the room after the ban.
                        destinations = await self.state.get_hosts_in_room_at_events(
                            event.room_id, event_ids=event.prev_event_ids()
                        )
                    except Exception:
                        logger.exception(
                            "Failed to calculate hosts in room for event: %s",
                            event.event_id,
                        )
                        return

                    destinations = set(destinations)

                    if send_on_behalf_of is not None:
                        # If we are sending the event on behalf of another server
                        # then it already has the event and there is no reason to
                        # send the event to it.
                        destinations.discard(send_on_behalf_of)

                    logger.debug("Sending %s to %r", event, destinations)

                    self._send_pdu(event, destinations)

                async def handle_room_events(events: Iterable[EventBase]) -> None:
                    with Measure(self.clock, "handle_room_events"):
                        for event in events:
                            await handle_event(event)

                events_by_room = {}  # type: Dict[str, List[EventBase]]
                for event in events:
                    events_by_room.setdefault(event.room_id, []).append(event)

                await make_deferred_yieldable(
                    defer.gatherResults(
                        [
                            run_in_background(handle_room_events, evs)
                            for evs in itervalues(events_by_room)
                        ],
                        consumeErrors=True,
                    )
                )

                await self.store.update_federation_out_pos("events", next_token)

                if events:
                    now = self.clock.time_msec()
                    ts = await self.store.get_received_ts(events[-1].event_id)

                    synapse.metrics.event_processing_lag.labels(
                        "federation_sender"
                    ).set(now - ts)
                    synapse.metrics.event_processing_last_ts.labels(
                        "federation_sender"
                    ).set(ts)

                    events_processed_counter.inc(len(events))

                    event_processing_loop_room_count.labels("federation_sender").inc(
                        len(events_by_room)
                    )

                event_processing_loop_counter.labels("federation_sender").inc()

                synapse.metrics.event_processing_positions.labels(
                    "federation_sender"
                ).set(next_token)

        finally:
            self._is_processing = False
            if self._transaction_manager.deprioritise_transmission:
                logger.info("Event queue caught up: re-prioritising transmission")
                self._transaction_manager.deprioritise_transmission = False

    def _send_pdu(self, pdu: EventBase, destinations: Iterable[str]) -> None:
        # We loop through all destinations to see whether we already have
        # a transaction in progress. If we do, stick it in the pending_pdus
        # table and we'll get back to it later.

        order = self._order
        self._order += 1

        destinations = set(destinations)
        destinations.discard(self.server_name)
        logger.debug("Sending to: %s", str(destinations))

        if not destinations:
            return

        sent_pdus_destination_dist_total.inc(len(destinations))
        sent_pdus_destination_dist_count.inc()

        for destination in destinations:
            self._get_per_destination_queue(destination).send_pdu(pdu, order)

    @defer.inlineCallbacks
    def send_read_receipt(self, receipt: ReadReceipt):
        """Send a RR to any other servers in the room

        Args:
            receipt: receipt to be sent
        """

        # Some background on the rate-limiting going on here.
        #
        # It turns out that if we attempt to send out RRs as soon as we get them from
        # a client, then we end up trying to do several hundred Hz of federation
        # transactions. (The number of transactions scales as O(N^2) on the size of a
        # room, since in a large room we have both more RRs coming in, and more servers
        # to send them to.)
        #
        # This leads to a lot of CPU load, and we end up getting behind. The solution
        # currently adopted is as follows:
        #
        # The first receipt in a given room is sent out immediately, at time T0. Any
        # further receipts are, in theory, batched up for N seconds, where N is calculated
        # based on the number of servers in the room to achieve a transaction frequency
        # of around 50Hz. So, for example, if there were 100 servers in the room, then
        # N would be 100 / 50Hz = 2 seconds.
        #
        # Then, after T+N, we flush out any receipts that have accumulated, and restart
        # the timer to flush out more receipts at T+2N, etc. If no receipts accumulate,
        # we stop the cycle and go back to the start.
        #
        # However, in practice, it is often possible to flush out receipts earlier: in
        # particular, if we are sending a transaction to a given server anyway (for
        # example, because we have a PDU or a RR in another room to send), then we may
        # as well send out all of the pending RRs for that server. So it may be that
        # by the time we get to T+N, we don't actually have any RRs left to send out.
        # Nevertheless we continue to buffer up RRs for the room in question until we
        # reach the point that no RRs arrive between timer ticks.
        #
        # For even more background, see https://github.com/matrix-org/synapse/issues/4730.

        room_id = receipt.room_id

        # Work out which remote servers should be poked and poke them.
        domains = yield self.state.get_current_hosts_in_room(room_id)
        domains = [d for d in domains if d != self.server_name]
        if not domains:
            return

        queues_pending_flush = self._queues_awaiting_rr_flush_by_room.get(room_id)

        # if there is no flush yet scheduled, we will send out these receipts with
        # immediate flushes, and schedule the next flush for this room.
        if queues_pending_flush is not None:
            logger.debug("Queuing receipt for: %r", domains)
        else:
            logger.debug("Sending receipt to: %r", domains)
            self._schedule_rr_flush_for_room(room_id, len(domains))

        for domain in domains:
            queue = self._get_per_destination_queue(domain)
            queue.queue_read_receipt(receipt)

            # if there is already a RR flush pending for this room, then make sure this
            # destination is registered for the flush
            if queues_pending_flush is not None:
                queues_pending_flush.add(queue)
            else:
                queue.flush_read_receipts_for_room(room_id)

    def _schedule_rr_flush_for_room(self, room_id: str, n_domains: int) -> None:
        # that is going to cause approximately len(domains) transactions, so now back
        # off for that multiplied by RR_TXN_INTERVAL_PER_ROOM
        backoff_ms = self._rr_txn_interval_per_room_ms * n_domains

        logger.debug("Scheduling RR flush in %s in %d ms", room_id, backoff_ms)
        self.clock.call_later(backoff_ms, self._flush_rrs_for_room, room_id)
        self._queues_awaiting_rr_flush_by_room[room_id] = set()

    def _flush_rrs_for_room(self, room_id: str) -> None:
        queues = self._queues_awaiting_rr_flush_by_room.pop(room_id)
        logger.debug("Flushing RRs in %s to %s", room_id, queues)

        if not queues:
            # no more RRs arrived for this room; we are done.
            return

        # schedule the next flush
        self._schedule_rr_flush_for_room(room_id, len(queues))

        for queue in queues:
            queue.flush_read_receipts_for_room(room_id)

    @preserve_fn  # the caller should not yield on this
    @defer.inlineCallbacks
    def send_presence(self, states: List[UserPresenceState]):
        """Send the new presence states to the appropriate destinations.

        This actually queues up the presence states ready for sending and
        triggers a background task to process them and send out the transactions.
        """
        if not self.hs.config.use_presence:
            # No-op if presence is disabled.
            return

        # First we queue up the new presence by user ID, so multiple presence
        # updates in quick succession are correctly handled.
        # We only want to send presence for our own users, so lets always just
        # filter here just in case.
        self.pending_presence.update(
            {state.user_id: state for state in states if self.is_mine_id(state.user_id)}
        )

        # We then handle the new pending presence in batches, first figuring
        # out the destinations we need to send each state to and then poking it
        # to attempt a new transaction. We linearize this so that we don't
        # accidentally mess up the ordering and send multiple presence updates
        # in the wrong order
        if self._processing_pending_presence:
            return

        self._processing_pending_presence = True
        try:
            while True:
                states_map = self.pending_presence
                self.pending_presence = {}

                if not states_map:
                    break

                yield self._process_presence_inner(list(states_map.values()))
        except Exception:
            logger.exception("Error sending presence states to servers")
        finally:
            self._processing_pending_presence = False

    def send_presence_to_destinations(
        self, states: List[UserPresenceState], destinations: List[str]
    ) -> None:
        """Send the given presence states to the given destinations.
            destinations (list[str])
        """

        if not states or not self.hs.config.use_presence:
            # No-op if presence is disabled.
            return

        for destination in destinations:
            if destination == self.server_name:
                continue
            self._get_per_destination_queue(destination).send_presence(states)

    @measure_func("txnqueue._process_presence")
    @defer.inlineCallbacks
    def _process_presence_inner(self, states: List[UserPresenceState]):
        """Given a list of states populate self.pending_presence_by_dest and
        poke to send a new transaction to each destination
        """
        hosts_and_states = yield get_interested_remotes(self.store, states, self.state)

        for destinations, states in hosts_and_states:
            for destination in destinations:
                if destination == self.server_name:
                    continue
                self._get_per_destination_queue(destination).send_presence(states)

    def build_and_send_edu(
        self,
        destination: str,
        edu_type: str,
        content: dict,
        key: Optional[Hashable] = None,
    ):
        """Construct an Edu object, and queue it for sending

        Args:
            destination: name of server to send to
            edu_type: type of EDU to send
            content: content of EDU
            key: clobbering key for this edu
        """
        if destination == self.server_name:
            logger.info("Not sending EDU to ourselves")
            return

        edu = Edu(
            origin=self.server_name,
            destination=destination,
            edu_type=edu_type,
            content=content,
        )

        self.send_edu(edu, key)

    def send_edu(self, edu: Edu, key: Optional[Hashable]):
        """Queue an EDU for sending

        Args:
            edu: edu to send
            key: clobbering key for this edu
        """
        queue = self._get_per_destination_queue(edu.destination)
        if key:
            queue.send_keyed_edu(edu, key)
        else:
            queue.send_edu(edu)

    def send_device_messages(self, destination: str):
        if destination == self.server_name:
            logger.warning("Not sending device update to ourselves")
            return

        self._get_per_destination_queue(destination).attempt_new_transaction()

    def wake_destination(self, destination: str):
        """Called when we want to retry sending transactions to a remote.

        This is mainly useful if the remote server has been down and we think it
        might have come back.
        """

        if destination == self.server_name:
            logger.warning("Not waking up ourselves")
            return

        self._get_per_destination_queue(destination).attempt_new_transaction()

    def get_current_token(self) -> int:
        return 0<|MERGE_RESOLUTION|>--- conflicted
+++ resolved
@@ -152,9 +152,7 @@
             "process_event_queue_for_federation", self._process_event_queue_loop
         )
 
-<<<<<<< HEAD
-    @defer.inlineCallbacks
-    def _process_event_queue_loop(self):
+    async def _process_event_queue_loop(self):
         loop_start_time = self.clock.time_msec()
         try:
             self._is_processing = True
@@ -173,16 +171,8 @@
                     )
                     self._transaction_manager.deprioritise_transmission = True
 
-                last_token = yield self.store.get_federation_out_pos("events")
-                next_token, events = yield self.store.get_all_new_events_stream(
-=======
-    async def _process_event_queue_loop(self) -> None:
-        try:
-            self._is_processing = True
-            while True:
                 last_token = await self.store.get_federation_out_pos("events")
                 next_token, events = await self.store.get_all_new_events_stream(
->>>>>>> 8a380d0f
                     last_token, self._last_poked_id, limit=100
                 )
 

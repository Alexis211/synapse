# -*- coding: utf-8 -*-
# Copyright 2021 The Matrix.org Foundation C.I.C.
#
# Licensed under the Apache License, Version 2.0 (the "License");
# you may not use this file except in compliance with the License.
# You may obtain a copy of the License at
#
#     http://www.apache.org/licenses/LICENSE-2.0
#
# Unless required by applicable law or agreed to in writing, software
# distributed under the License is distributed on an "AS IS" BASIS,
# WITHOUT WARRANTIES OR CONDITIONS OF ANY KIND, either express or implied.
# See the License for the specific language governing permissions and
# limitations under the License.

import logging
from typing import TYPE_CHECKING, Any, Optional

from prometheus_client import Counter

from synapse.logging.context import make_deferred_yieldable
from synapse.util import json_decoder, json_encoder

if TYPE_CHECKING:
    from synapse.server import HomeServer

set_counter = Counter(
    "synapse_external_cache_set",
    "Number of times we set a cache",
    labelnames=["cache_name"],
)

get_counter = Counter(
    "synapse_external_cache_get",
    "Number of times we get a cache",
    labelnames=["cache_name", "hit"],
)

delete_counter = Counter(
    "synapse_external_cache_delete",
    "Number of times we deleted keys from a cache",
    labelnames=["cache_name"],
)


logger = logging.getLogger(__name__)


class ExternalCache:
    """A cache backed by an external Redis. Does nothing if no Redis is
    configured.
    """

    def __init__(self, hs: "HomeServer"):
        self._redis_connection = hs.get_outbound_redis_connection()

    def _get_redis_key(self, cache_name: str, key: str) -> str:
        return "cache_v1:%s:%s" % (cache_name, key)

    def is_enabled(self) -> bool:
        """Whether the external cache is used or not.

        It's safe to use the cache when this returns false, the methods will
        just no-op, but the function is useful to avoid doing unnecessary work.
        """
        return self._redis_connection is not None

<<<<<<< HEAD
    async def delete(self, cache_name: str, key: str) -> None:
        """Delete a key from the named cache
        """
        if self._redis_connection is None:
            return
        delete_counter.labels(cache_name).inc()

        logger.debug("Deleting %s %s: %r", cache_name, key)

        return await make_deferred_yieldable(
            self._redis_connection.delete(self._get_redis_key(cache_name, key),)
        )

    async def set(self, cache_name: str, key: str, value: Any, expiry_ms: Optional[int] = None) -> None:
        """Add the key/value to the named cache, with the expiry time given.
        """
=======
    async def set(self, cache_name: str, key: str, value: Any, expiry_ms: int) -> None:
        """Add the key/value to the named cache, with the expiry time given."""
>>>>>>> 0a363f9c

        if self._redis_connection is None:
            return

        set_counter.labels(cache_name).inc()

        # txredisapi requires the value to be string, bytes or numbers, so we
        # encode stuff in JSON.
        encoded_value = json_encoder.encode(value)

        logger.debug("Caching %s %s: %r", cache_name, key, encoded_value)

        return await make_deferred_yieldable(
            self._redis_connection.set(
                self._get_redis_key(cache_name, key),
                encoded_value,
                pexpire=expiry_ms,
            )
        )

    async def get(self, cache_name: str, key: str) -> Optional[Any]:
        """Look up a key/value in the named cache."""

        if self._redis_connection is None:
            return None

        result = await make_deferred_yieldable(
            self._redis_connection.get(self._get_redis_key(cache_name, key))
        )

        logger.debug("Got cache result %s %s: %r", cache_name, key, result)

        get_counter.labels(cache_name, result is not None).inc()

        if not result:
            return None

        # For some reason the integers get magically converted back to integers
        if isinstance(result, int):
            return result

        return json_decoder.decode(result)<|MERGE_RESOLUTION|>--- conflicted
+++ resolved
@@ -65,27 +65,8 @@
         """
         return self._redis_connection is not None
 
-<<<<<<< HEAD
-    async def delete(self, cache_name: str, key: str) -> None:
-        """Delete a key from the named cache
-        """
-        if self._redis_connection is None:
-            return
-        delete_counter.labels(cache_name).inc()
-
-        logger.debug("Deleting %s %s: %r", cache_name, key)
-
-        return await make_deferred_yieldable(
-            self._redis_connection.delete(self._get_redis_key(cache_name, key),)
-        )
-
-    async def set(self, cache_name: str, key: str, value: Any, expiry_ms: Optional[int] = None) -> None:
-        """Add the key/value to the named cache, with the expiry time given.
-        """
-=======
     async def set(self, cache_name: str, key: str, value: Any, expiry_ms: int) -> None:
         """Add the key/value to the named cache, with the expiry time given."""
->>>>>>> 0a363f9c
 
         if self._redis_connection is None:
             return

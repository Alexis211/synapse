# -*- coding: utf-8 -*-
# Copyright 2017 New Vector Ltd
#
# Licensed under the Apache License, Version 2.0 (the "License");
# you may not use this file except in compliance with the License.
# You may obtain a copy of the License at
#
#     http://www.apache.org/licenses/LICENSE-2.0
#
# Unless required by applicable law or agreed to in writing, software
# distributed under the License is distributed on an "AS IS" BASIS,
# WITHOUT WARRANTIES OR CONDITIONS OF ANY KIND, either express or implied.
# See the License for the specific language governing permissions and
# limitations under the License.

from ._base import Config


class UserDirectoryConfig(Config):
    """User Directory Configuration
    Configuration for the behaviour of the /user_directory API
    """

    section = "userdirectory"

    def read_config(self, config, **kwargs):
<<<<<<< HEAD
        self.user_directory_search_enabled = True
        self.user_directory_search_all_users = False
        self.user_directory_defer_to_id_server = None
        self.user_directory_search_prefer_local_users = False
        user_directory_config = config.get("user_directory", None)
        if user_directory_config:
            self.user_directory_search_enabled = user_directory_config.get(
                "enabled", True
            )
            self.user_directory_search_all_users = user_directory_config.get(
                "search_all_users", False
            )
            self.user_directory_defer_to_id_server = user_directory_config.get(
                "defer_to_id_server", None
            )
            self.user_directory_search_prefer_local_users = user_directory_config.get(
                "prefer_local_users", False
            )
=======
        user_directory_config = config.get("user_directory") or {}
        self.user_directory_search_enabled = user_directory_config.get("enabled", True)
        self.user_directory_search_all_users = user_directory_config.get(
            "search_all_users", False
        )
        self.user_directory_search_prefer_local_users = user_directory_config.get(
            "prefer_local_users", False
        )
>>>>>>> e22b7181

    def generate_config_section(self, config_dir_path, server_name, **kwargs):
        return """
        # User Directory configuration
        #
<<<<<<< HEAD
        # 'enabled' defines whether users can search the user directory. If
        # false then empty responses are returned to all queries. Defaults to
        # true.
        #
        # 'search_all_users' defines whether to search all users visible to your HS
        # when searching the user directory, rather than limiting to users visible
        # in public rooms.  Defaults to false.  If you set it True, you'll have to
        # rebuild the user_directory search indexes, see
        # https://github.com/matrix-org/synapse/blob/master/docs/user_directory.md
        #
        # 'prefer_local_users' defines whether to prioritise local users in
        # search query results. If True, local users are more likely to appear above
        # remote users when searching the user directory. Defaults to false.
        #
        #user_directory:
        #  enabled: true
        #  search_all_users: false
        #  prefer_local_users: false
        #
        #  # If this is set, user search will be delegated to this ID server instead
        #  # of synapse performing the search itself.
        #  # This is an experimental API.
        #  defer_to_id_server: https://id.example.com
=======
        user_directory:
            # Defines whether users can search the user directory. If false then
            # empty responses are returned to all queries. Defaults to true.
            #
            # Uncomment to disable the user directory.
            #
            #enabled: false

            # Defines whether to search all users visible to your HS when searching
            # the user directory, rather than limiting to users visible in public
            # rooms. Defaults to false.
            #
            # If you set it true, you'll have to rebuild the user_directory search
            # indexes, see:
            # https://github.com/matrix-org/synapse/blob/master/docs/user_directory.md
            #
            # Uncomment to return search results containing all known users, even if that
            # user does not share a room with the requester.
            #
            #search_all_users: true

            # Defines whether to prefer local users in search query results.
            # If True, local users are more likely to appear above remote users
            # when searching the user directory. Defaults to false.
            #
            # Uncomment to prefer local over remote users in user directory search
            # results.
            #
            #prefer_local_users: true
>>>>>>> e22b7181
        """<|MERGE_RESOLUTION|>--- conflicted
+++ resolved
@@ -24,65 +24,22 @@
     section = "userdirectory"
 
     def read_config(self, config, **kwargs):
-<<<<<<< HEAD
-        self.user_directory_search_enabled = True
-        self.user_directory_search_all_users = False
-        self.user_directory_defer_to_id_server = None
-        self.user_directory_search_prefer_local_users = False
-        user_directory_config = config.get("user_directory", None)
-        if user_directory_config:
-            self.user_directory_search_enabled = user_directory_config.get(
-                "enabled", True
-            )
-            self.user_directory_search_all_users = user_directory_config.get(
-                "search_all_users", False
-            )
-            self.user_directory_defer_to_id_server = user_directory_config.get(
-                "defer_to_id_server", None
-            )
-            self.user_directory_search_prefer_local_users = user_directory_config.get(
-                "prefer_local_users", False
-            )
-=======
         user_directory_config = config.get("user_directory") or {}
         self.user_directory_search_enabled = user_directory_config.get("enabled", True)
         self.user_directory_search_all_users = user_directory_config.get(
             "search_all_users", False
         )
+        self.user_directory_defer_to_id_server = user_directory_config.get(
+            "defer_to_id_server", None
+        )
         self.user_directory_search_prefer_local_users = user_directory_config.get(
             "prefer_local_users", False
         )
->>>>>>> e22b7181
 
     def generate_config_section(self, config_dir_path, server_name, **kwargs):
         return """
         # User Directory configuration
         #
-<<<<<<< HEAD
-        # 'enabled' defines whether users can search the user directory. If
-        # false then empty responses are returned to all queries. Defaults to
-        # true.
-        #
-        # 'search_all_users' defines whether to search all users visible to your HS
-        # when searching the user directory, rather than limiting to users visible
-        # in public rooms.  Defaults to false.  If you set it True, you'll have to
-        # rebuild the user_directory search indexes, see
-        # https://github.com/matrix-org/synapse/blob/master/docs/user_directory.md
-        #
-        # 'prefer_local_users' defines whether to prioritise local users in
-        # search query results. If True, local users are more likely to appear above
-        # remote users when searching the user directory. Defaults to false.
-        #
-        #user_directory:
-        #  enabled: true
-        #  search_all_users: false
-        #  prefer_local_users: false
-        #
-        #  # If this is set, user search will be delegated to this ID server instead
-        #  # of synapse performing the search itself.
-        #  # This is an experimental API.
-        #  defer_to_id_server: https://id.example.com
-=======
         user_directory:
             # Defines whether users can search the user directory. If false then
             # empty responses are returned to all queries. Defaults to true.
@@ -104,6 +61,12 @@
             #
             #search_all_users: true
 
+            # If this is set, user search will be delegated to this ID server instead
+            # of Synapse performing the search itself.
+            # This is an experimental API.
+            #
+            #defer_to_id_server: https://id.example.com
+
             # Defines whether to prefer local users in search query results.
             # If True, local users are more likely to appear above remote users
             # when searching the user directory. Defaults to false.
@@ -112,5 +75,4 @@
             # results.
             #
             #prefer_local_users: true
->>>>>>> e22b7181
         """
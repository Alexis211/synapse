# -*- coding: utf-8 -*-
# Copyright 2014, 2015 matrix.org
#
# Licensed under the Apache License, Version 2.0 (the "License");
# you may not use this file except in compliance with the License.
# You may obtain a copy of the License at
#
#     http://www.apache.org/licenses/LICENSE-2.0
#
# Unless required by applicable law or agreed to in writing, software
# distributed under the License is distributed on an "AS IS" BASIS,
# WITHOUT WARRANTIES OR CONDITIONS OF ANY KIND, either express or implied.
# See the License for the specific language governing permissions and
# limitations under the License.
import os
from collections import namedtuple

from synapse.util.module_loader import load_module

from ._base import Config, ConfigError

DEFAULT_THUMBNAIL_SIZES = [
    {"width": 32, "height": 32, "method": "crop"},
    {"width": 96, "height": 96, "method": "crop"},
    {"width": 320, "height": 240, "method": "scale"},
    {"width": 640, "height": 480, "method": "scale"},
    {"width": 800, "height": 600, "method": "scale"},
]

THUMBNAIL_SIZE_YAML = """\
        #  - width: %(width)i
        #    height: %(height)i
        #    method: %(method)s
"""

MISSING_NETADDR = "Missing netaddr library. This is required for URL preview API."

MISSING_LXML = """Missing lxml library. This is required for URL preview API.

    Install by running:
        pip install lxml

    Requires libxslt1-dev system package.
    """


ThumbnailRequirement = namedtuple(
    "ThumbnailRequirement", ["width", "height", "method", "media_type"]
)

MediaStorageProviderConfig = namedtuple(
    "MediaStorageProviderConfig",
    (
        "store_local",  # Whether to store newly uploaded local files
        "store_remote",  # Whether to store newly downloaded remote files
        "store_synchronous",  # Whether to wait for successful storage for local uploads
    ),
)


def parse_thumbnail_requirements(thumbnail_sizes):
    """ Takes a list of dictionaries with "width", "height", and "method" keys
    and creates a map from image media types to the thumbnail size, thumbnailing
    method, and thumbnail media type to precalculate

    Args:
        thumbnail_sizes(list): List of dicts with "width", "height", and
            "method" keys
    Returns:
        Dictionary mapping from media type string to list of
        ThumbnailRequirement tuples.
    """
    requirements = {}
    for size in thumbnail_sizes:
        width = size["width"]
        height = size["height"]
        method = size["method"]
        jpeg_thumbnail = ThumbnailRequirement(width, height, method, "image/jpeg")
        png_thumbnail = ThumbnailRequirement(width, height, method, "image/png")
        requirements.setdefault("image/jpeg", []).append(jpeg_thumbnail)
        requirements.setdefault("image/gif", []).append(png_thumbnail)
        requirements.setdefault("image/png", []).append(png_thumbnail)
    return {
        media_type: tuple(thumbnails) for media_type, thumbnails in requirements.items()
    }


class ContentRepositoryConfig(Config):
<<<<<<< HEAD
    def read_config(self, config):
        self.enable_media_repo = config.get("enable_media_repo", True)

=======
    def read_config(self, config, **kwargs):
>>>>>>> b4914681
        self.max_upload_size = self.parse_size(config.get("max_upload_size", "10M"))
        self.max_image_pixels = self.parse_size(config.get("max_image_pixels", "32M"))
        self.max_spider_size = self.parse_size(config.get("max_spider_size", "10M"))

<<<<<<< HEAD
        if self.enable_media_repo:
            self.media_store_path = self.ensure_directory(config["media_store_path"])
            self.uploads_path = self.ensure_directory(config["uploads_path"])
        else:
            self.media_store_path = None
            self.uploads_path = None
=======
        self.media_store_path = self.ensure_directory(
            config.get("media_store_path", "media_store")
        )
>>>>>>> b4914681

        backup_media_store_path = config.get("backup_media_store_path")

        synchronous_backup_media_store = config.get(
            "synchronous_backup_media_store", False
        )

        storage_providers = config.get("media_storage_providers", [])

        if backup_media_store_path:
            if storage_providers:
                raise ConfigError(
                    "Cannot use both 'backup_media_store_path' and 'storage_providers'"
                )

            storage_providers = [
                {
                    "module": "file_system",
                    "store_local": True,
                    "store_synchronous": synchronous_backup_media_store,
                    "store_remote": True,
                    "config": {"directory": backup_media_store_path},
                }
            ]

        # This is a list of config that can be used to create the storage
        # providers. The entries are tuples of (Class, class_config,
        # MediaStorageProviderConfig), where Class is the class of the provider,
        # the class_config the config to pass to it, and
        # MediaStorageProviderConfig are options for StorageProviderWrapper.
        #
        # We don't create the storage providers here as not all workers need
        # them to be started.
        self.media_storage_providers = []

        for provider_config in storage_providers:
            # We special case the module "file_system" so as not to need to
            # expose FileStorageProviderBackend
            if provider_config["module"] == "file_system":
                provider_config["module"] = (
                    "synapse.rest.media.v1.storage_provider"
                    ".FileStorageProviderBackend"
                )

            provider_class, parsed_config = load_module(provider_config)

            wrapper_config = MediaStorageProviderConfig(
                provider_config.get("store_local", False),
                provider_config.get("store_remote", False),
                provider_config.get("store_synchronous", False),
            )

            self.media_storage_providers.append(
                (provider_class, parsed_config, wrapper_config)
            )

<<<<<<< HEAD
=======
        self.uploads_path = self.ensure_directory(config.get("uploads_path", "uploads"))
>>>>>>> b4914681
        self.dynamic_thumbnails = config.get("dynamic_thumbnails", False)
        self.thumbnail_requirements = parse_thumbnail_requirements(
            config.get("thumbnail_sizes", DEFAULT_THUMBNAIL_SIZES)
        )
        self.url_preview_enabled = config.get("url_preview_enabled", False)
        if self.url_preview_enabled:
            try:
                import lxml

                lxml  # To stop unused lint.
            except ImportError:
                raise ConfigError(MISSING_LXML)

            try:
                from netaddr import IPSet
            except ImportError:
                raise ConfigError(MISSING_NETADDR)

            if "url_preview_ip_range_blacklist" not in config:
                raise ConfigError(
                    "For security, you must specify an explicit target IP address "
                    "blacklist in url_preview_ip_range_blacklist for url previewing "
                    "to work"
                )

            self.url_preview_ip_range_blacklist = IPSet(
                config["url_preview_ip_range_blacklist"]
            )

            # we always blacklist '0.0.0.0' and '::', which are supposed to be
            # unroutable addresses.
            self.url_preview_ip_range_blacklist.update(["0.0.0.0", "::"])

            self.url_preview_ip_range_whitelist = IPSet(
                config.get("url_preview_ip_range_whitelist", ())
            )

            self.url_preview_url_blacklist = config.get("url_preview_url_blacklist", ())

    def generate_config_section(self, data_dir_path, **kwargs):
        media_store = os.path.join(data_dir_path, "media_store")
        uploads_path = os.path.join(data_dir_path, "uploads")

        formatted_thumbnail_sizes = "".join(
            THUMBNAIL_SIZE_YAML % s for s in DEFAULT_THUMBNAIL_SIZES
        )
        # strip final NL
        formatted_thumbnail_sizes = formatted_thumbnail_sizes[:-1]

        return (
            r"""
        # Directory where uploaded images and attachments are stored.
        #
        media_store_path: "%(media_store)s"

        # Media storage providers allow media to be stored in different
        # locations.
        #
        #media_storage_providers:
        #  - module: file_system
        #    # Whether to write new local files.
        #    store_local: false
        #    # Whether to write new remote media
        #    store_remote: false
        #    # Whether to block upload requests waiting for write to this
        #    # provider to complete
        #    store_synchronous: false
        #    config:
        #       directory: /mnt/some/other/directory

        # Directory where in-progress uploads are stored.
        #
        uploads_path: "%(uploads_path)s"

        # The largest allowed upload size in bytes
        #
        #max_upload_size: 10M

        # Maximum number of pixels that will be thumbnailed
        #
        #max_image_pixels: 32M

        # Whether to generate new thumbnails on the fly to precisely match
        # the resolution requested by the client. If true then whenever
        # a new resolution is requested by the client the server will
        # generate a new thumbnail. If false the server will pick a thumbnail
        # from a precalculated list.
        #
        #dynamic_thumbnails: false

        # List of thumbnails to precalculate when an image is uploaded.
        #
        #thumbnail_sizes:
%(formatted_thumbnail_sizes)s

        # Is the preview URL API enabled?
        #
        # 'false' by default: uncomment the following to enable it (and specify a
        # url_preview_ip_range_blacklist blacklist).
        #
        #url_preview_enabled: true

        # List of IP address CIDR ranges that the URL preview spider is denied
        # from accessing.  There are no defaults: you must explicitly
        # specify a list for URL previewing to work.  You should specify any
        # internal services in your network that you do not want synapse to try
        # to connect to, otherwise anyone in any Matrix room could cause your
        # synapse to issue arbitrary GET requests to your internal services,
        # causing serious security issues.
        #
        # (0.0.0.0 and :: are always blacklisted, whether or not they are explicitly
        # listed here, since they correspond to unroutable addresses.)
        #
        # This must be specified if url_preview_enabled is set. It is recommended that
        # you uncomment the following list as a starting point.
        #
        #url_preview_ip_range_blacklist:
        #  - '127.0.0.0/8'
        #  - '10.0.0.0/8'
        #  - '172.16.0.0/12'
        #  - '192.168.0.0/16'
        #  - '100.64.0.0/10'
        #  - '169.254.0.0/16'
        #  - '::1/128'
        #  - 'fe80::/64'
        #  - 'fc00::/7'

        # List of IP address CIDR ranges that the URL preview spider is allowed
        # to access even if they are specified in url_preview_ip_range_blacklist.
        # This is useful for specifying exceptions to wide-ranging blacklisted
        # target IP ranges - e.g. for enabling URL previews for a specific private
        # website only visible in your network.
        #
        #url_preview_ip_range_whitelist:
        #   - '192.168.1.1'

        # Optional list of URL matches that the URL preview spider is
        # denied from accessing.  You should use url_preview_ip_range_blacklist
        # in preference to this, otherwise someone could define a public DNS
        # entry that points to a private IP address and circumvent the blacklist.
        # This is more useful if you know there is an entire shape of URL that
        # you know that will never want synapse to try to spider.
        #
        # Each list entry is a dictionary of url component attributes as returned
        # by urlparse.urlsplit as applied to the absolute form of the URL.  See
        # https://docs.python.org/2/library/urlparse.html#urlparse.urlsplit
        # The values of the dictionary are treated as an filename match pattern
        # applied to that component of URLs, unless they start with a ^ in which
        # case they are treated as a regular expression match.  If all the
        # specified component matches for a given list item succeed, the URL is
        # blacklisted.
        #
        #url_preview_url_blacklist:
        #  # blacklist any URL with a username in its URI
        #  - username: '*'
        #
        #  # blacklist all *.google.com URLs
        #  - netloc: 'google.com'
        #  - netloc: '*.google.com'
        #
        #  # blacklist all plain HTTP URLs
        #  - scheme: 'http'
        #
        #  # blacklist http(s)://www.acme.com/foo
        #  - netloc: 'www.acme.com'
        #    path: '/foo'
        #
        #  # blacklist any URL with a literal IPv4 address
        #  - netloc: '^[0-9]+\.[0-9]+\.[0-9]+\.[0-9]+$'

        # The largest allowed URL preview spidering size in bytes
        #
        #max_spider_size: 10M
        """
            % locals()
        )<|MERGE_RESOLUTION|>--- conflicted
+++ resolved
@@ -86,29 +86,19 @@
 
 
 class ContentRepositoryConfig(Config):
-<<<<<<< HEAD
-    def read_config(self, config):
+    def read_config(self, config, **kwargs):
         self.enable_media_repo = config.get("enable_media_repo", True)
 
-=======
-    def read_config(self, config, **kwargs):
->>>>>>> b4914681
         self.max_upload_size = self.parse_size(config.get("max_upload_size", "10M"))
         self.max_image_pixels = self.parse_size(config.get("max_image_pixels", "32M"))
         self.max_spider_size = self.parse_size(config.get("max_spider_size", "10M"))
 
-<<<<<<< HEAD
         if self.enable_media_repo:
-            self.media_store_path = self.ensure_directory(config["media_store_path"])
-            self.uploads_path = self.ensure_directory(config["uploads_path"])
+            self.media_store_path = self.ensure_directory(config.get("media_store_path", "media_store"))
+            self.uploads_path = self.ensure_directory(config.get("uploads_path", "uploads"))
         else:
             self.media_store_path = None
             self.uploads_path = None
-=======
-        self.media_store_path = self.ensure_directory(
-            config.get("media_store_path", "media_store")
-        )
->>>>>>> b4914681
 
         backup_media_store_path = config.get("backup_media_store_path")
 
@@ -165,10 +155,6 @@
                 (provider_class, parsed_config, wrapper_config)
             )
 
-<<<<<<< HEAD
-=======
-        self.uploads_path = self.ensure_directory(config.get("uploads_path", "uploads"))
->>>>>>> b4914681
         self.dynamic_thumbnails = config.get("dynamic_thumbnails", False)
         self.thumbnail_requirements = parse_thumbnail_requirements(
             config.get("thumbnail_sizes", DEFAULT_THUMBNAIL_SIZES)

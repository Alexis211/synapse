matrix-synapse-py3 (1.1.0) stable; urgency=medium

  [ Silke Hofstra ]
  * Include systemd-python to allow logging to the systemd journal.

<<<<<<< HEAD
  [ Amber Brown ]
  * Update logging config defaults to match API changes in Synapse.

 -- Silke Hofstra <silke@slxh.eu>  Wed, 29 May 2019 09:45:29 +0200
=======
  [ Synapse Packaging team ]
  * New synapse release 1.1.0.

 -- Synapse Packaging team <packages@matrix.org>  Thu, 04 Jul 2019 11:43:41 +0100
>>>>>>> 20332b27

matrix-synapse-py3 (1.0.0) stable; urgency=medium

  * New synapse release 1.0.0.

 -- Synapse Packaging team <packages@matrix.org>  Tue, 11 Jun 2019 17:09:53 +0100

matrix-synapse-py3 (0.99.5.2) stable; urgency=medium

  * New synapse release 0.99.5.2.

 -- Synapse Packaging team <packages@matrix.org>  Thu, 30 May 2019 16:28:07 +0100

matrix-synapse-py3 (0.99.5.1) stable; urgency=medium

  * New synapse release 0.99.5.1.

 -- Synapse Packaging team <packages@matrix.org>  Wed, 22 May 2019 16:22:24 +0000

matrix-synapse-py3 (0.99.4) stable; urgency=medium

  [ Christoph Müller ]
  * Configure the systemd units to have a log identifier of `matrix-synapse`

  [ Synapse Packaging team ]
  * New synapse release 0.99.4.

 -- Synapse Packaging team <packages@matrix.org>  Wed, 15 May 2019 13:58:08 +0100

matrix-synapse-py3 (0.99.3.2) stable; urgency=medium

  * New synapse release 0.99.3.2.

 -- Synapse Packaging team <packages@matrix.org>  Fri, 03 May 2019 18:56:20 +0100

matrix-synapse-py3 (0.99.3.1) stable; urgency=medium

  * New synapse release 0.99.3.1.

 -- Synapse Packaging team <packages@matrix.org>  Fri, 03 May 2019 16:02:43 +0100

matrix-synapse-py3 (0.99.3) stable; urgency=medium

  [ Richard van der Hoff ]
  * Fix warning during preconfiguration. (Fixes: #4819)

  [ Synapse Packaging team ]
  * New synapse release 0.99.3.

 -- Synapse Packaging team <packages@matrix.org>  Mon, 01 Apr 2019 12:48:21 +0000

matrix-synapse-py3 (0.99.2) stable; urgency=medium

  * Fix overwriting of config settings on upgrade.
  * New synapse release 0.99.2.

 -- Synapse Packaging team <packages@matrix.org>  Fri, 01 Mar 2019 10:55:08 +0000

matrix-synapse-py3 (0.99.1.1) stable; urgency=medium

  * New synapse release 0.99.1.1

 -- Synapse Packaging team <packages@matrix.org>  Thu, 14 Feb 2019 17:19:44 +0000

matrix-synapse-py3 (0.99.1) stable; urgency=medium

  [ Damjan Georgievski ]
  * Added ExecReload= in service unit file to send a HUP signal

  [ Synapse Packaging team ]
  * New synapse release 0.99.1

 -- Synapse Packaging team <packages@matrix.org>  Thu, 14 Feb 2019 14:12:26 +0000

matrix-synapse-py3 (0.99.0) stable; urgency=medium

  * New synapse release 0.99.0

 -- Synapse Packaging team <packages@matrix.org>  Tue, 5 Feb 2019 18:25:00 +0000

matrix-synapse-py3 (0.34.1.1++1) stable; urgency=medium

  * Update conflicts specifications to allow smoother transition from matrix-synapse.

 -- Synapse Packaging team <packages@matrix.org>  Sat, 12 Jan 2019 12:58:35 +0000

matrix-synapse-py3 (0.34.1.1) stable; urgency=high

  * New synapse release 0.34.1.1

 -- Synapse Packaging team <packages@matrix.org>  Thu, 10 Jan 2019 15:04:52 +0000

matrix-synapse-py3 (0.34.1+1) stable; urgency=medium

  * Remove 'Breaks: matrix-synapse-ldap3'. (matrix-synapse-py3 includes
    the matrix-synapse-ldap3 python files, which makes the
    matrix-synapse-ldap3 debian package redundant but not broken.

 -- Synapse Packaging team <packages@matrix.org>  Wed, 09 Jan 2019 15:30:00 +0000

matrix-synapse-py3 (0.34.1) stable; urgency=medium

  * New synapse release 0.34.1.
  * Update Conflicts specifications to allow installation alongside our
    matrix-synapse transitional package.

 -- Synapse Packaging team <packages@matrix.org>  Wed, 09 Jan 2019 14:52:24 +0000

matrix-synapse-py3 (0.34.0) stable; urgency=medium

  * New synapse release 0.34.0.
  * Synapse is now installed into a Python 3 virtual environment with
    up-to-date dependencies.
  * The matrix-synapse service will now be restarted when the package is
    upgraded.
    (Fixes https://github.com/matrix-org/package-synapse-debian/issues/18)

 -- Synapse packaging team <packages@matrix.org>  Wed, 19 Dec 2018 14:00:00 +0000

matrix-synapse (0.33.9-1matrix1) stretch; urgency=medium

  [ Erik Johnston ]
  * Remove dependency on python-pydenticon

  [ Richard van der Hoff ]
  * New upstream version 0.33.9
  * Refresh patches for 0.33.9

 -- Richard van der Hoff <richard@matrix.org>  Tue, 20 Nov 2018 10:26:05 +0000

matrix-synapse (0.33.8-1) stretch; urgency=medium

  * New upstream version 0.33.8

 -- Erik Johnston <erik@matrix.org>  Thu, 01 Nov 2018 14:33:26 +0000

matrix-synapse (0.33.7-1matrix1) stretch; urgency=medium

  * New upstream version 0.33.7

 -- Richard van der Hoff <richard@matrix.org>  Thu, 18 Oct 2018 16:18:26 +0100

matrix-synapse (0.33.6-1matrix1) stretch; urgency=medium

  * Imported Upstream version 0.33.6
  * Remove redundant explicit dep on python-bcrypt
  * Run the tests during build
  * Add dependency on python-attr 16.0
  * Refresh patches for 0.33.6

 -- Richard van der Hoff <richard@matrix.org>  Thu, 04 Oct 2018 14:40:29 +0100

matrix-synapse (0.33.5.1-1matrix1) stretch; urgency=medium

  * Imported Upstream version 0.33.5.1

 -- Richard van der Hoff <richard@matrix.org>  Mon, 24 Sep 2018 18:20:51 +0100

matrix-synapse (0.33.5-1matrix1) stretch; urgency=medium

  * Imported Upstream version 0.33.5

 -- Richard van der Hoff <richard@matrix.org>  Mon, 24 Sep 2018 16:06:23 +0100

matrix-synapse (0.33.4-1mx1) stretch; urgency=medium

  * Imported Upstream version 0.33.4
  * Avoid telling people to install packages with pip
    (fixes https://github.com/matrix-org/synapse/issues/3743)

 -- Richard van der Hoff <richard@matrix.org>  Fri, 07 Sep 2018 14:06:17 +0100

matrix-synapse (0.33.3.1-1mx1) stretch; urgency=critical

  [ Richard van der Hoff ]
  * Imported Upstream version 0.33.3.1

 -- Richard van der Hoff <richard@matrix.org>  Thu, 06 Sep 2018 11:20:37 +0100

matrix-synapse (0.33.3-2) stretch; urgency=medium

  * We now require python-twisted 17.1.0 or later
  * Add recommendations for python-psycopg2 and python-lxml

 -- Richard van der Hoff <richard@matrix.org>  Thu, 23 Aug 2018 19:04:08 +0100

matrix-synapse (0.33.3-1) jessie; urgency=medium

  * New upstream version 0.33.3

 -- Richard van der Hoff <richard@matrix.org>  Wed, 22 Aug 2018 14:50:30 +0100

matrix-synapse (0.33.2-1) jessie; urgency=medium

  * New upstream version 0.33.2

 -- Richard van der Hoff <richard@matrix.org>  Thu, 09 Aug 2018 15:40:42 +0100

matrix-synapse (0.33.1-1) jessie; urgency=medium

  * New upstream version 0.33.1

 -- Erik Johnston <erik@matrix.org>  Thu, 02 Aug 2018 15:52:19 +0100

matrix-synapse (0.33.0-1) jessie; urgency=medium

  * New upstream version 0.33.0

 -- Richard van der Hoff <richard@matrix.org>  Thu, 19 Jul 2018 13:38:41 +0100

matrix-synapse (0.32.1-1) jessie; urgency=medium

  * New upstream version 0.32.1

 -- Richard van der Hoff <richard@matrix.org>  Fri, 06 Jul 2018 17:16:29 +0100

matrix-synapse (0.32.0-1) jessie; urgency=medium

  * New upstream version 0.32.0

 -- Erik Johnston <erik@matrix.org>  Fri, 06 Jul 2018 15:34:06 +0100

matrix-synapse (0.31.2-1) jessie; urgency=high

  * New upstream version 0.31.2

 -- Richard van der Hoff <richard@matrix.org>  Thu, 14 Jun 2018 16:49:07 +0100

matrix-synapse (0.31.1-1) jessie; urgency=medium

  * New upstream version 0.31.1
  * Require python-prometheus-client >= 0.0.14

 -- Richard van der Hoff <richard@matrix.org>  Fri, 08 Jun 2018 16:11:55 +0100

matrix-synapse (0.31.0-1) jessie; urgency=medium

  * New upstream version 0.31.0

 -- Richard van der Hoff <richard@matrix.org>  Wed, 06 Jun 2018 17:23:10 +0100

matrix-synapse (0.30.0-1) jessie; urgency=medium

  [ Michael Kaye ]
  * update homeserver.yaml to be somewhat more modern.

  [ Erik Johnston ]
  * New upstream version 0.30.0

 -- Erik Johnston <erik@matrix.org>  Thu, 24 May 2018 16:43:16 +0100

matrix-synapse (0.29.0-1) jessie; urgency=medium

  * New upstream version 0.29.0

 -- Erik Johnston <erik@matrix.org>  Wed, 16 May 2018 17:43:06 +0100

matrix-synapse (0.28.1-1) jessie; urgency=medium

  * New upstream version 0.28.1

 -- Erik Johnston <erik@matrix.org>  Tue, 01 May 2018 19:21:39 +0100

matrix-synapse (0.28.0-1) jessie; urgency=medium

  * New upstream 0.28.0

 -- Erik Johnston <erik@matrix.org>  Fri, 27 Apr 2018 13:15:49 +0100

matrix-synapse (0.27.4-1) jessie; urgency=medium

  * Bump canonicaljson version
  * New upstream 0.27.4

 -- Erik Johnston <erik@matrix.org>  Fri, 13 Apr 2018 13:37:47 +0100

matrix-synapse (0.27.3-1) jessie; urgency=medium

  * Report stats should default to off
  * Refresh patches
  * New upstream 0.27.3

 -- Erik Johnston <erik@matrix.org>  Wed, 11 Apr 2018 11:43:47 +0100

matrix-synapse (0.27.2-1) jessie; urgency=medium

  * New upstream version 0.27.2

 -- Erik Johnston <erik@matrix.org>  Mon, 26 Mar 2018 16:41:57 +0100

matrix-synapse (0.27.1-1) jessie; urgency=medium

  * New upstream version 0.27.1

 -- Erik Johnston <erik@matrix.org>  Mon, 26 Mar 2018 16:22:03 +0100

matrix-synapse (0.27.0-2) jessie; urgency=medium

  * Fix bcrypt dependency

 -- Erik Johnston <erik@matrix.org>  Mon, 26 Mar 2018 16:00:26 +0100

matrix-synapse (0.27.0-1) jessie; urgency=medium

  * New upstream version 0.27.0

 -- Erik Johnston <erik@matrix.org>  Mon, 26 Mar 2018 15:07:52 +0100

matrix-synapse (0.26.1-1) jessie; urgency=medium

  * Ignore RC
  * New upstream version 0.26.1

 -- Erik Johnston <erik@matrix.org>  Fri, 16 Mar 2018 00:40:08 +0000

matrix-synapse (0.26.0-1) jessie; urgency=medium

  [ Richard van der Hoff ]
  * Remove `level` for `file` log handler

  [ Erik Johnston ]

 -- Erik Johnston <erik@matrix.org>  Fri, 05 Jan 2018 11:21:26 +0000

matrix-synapse (0.25.1-1) jessie; urgency=medium

  * New upstream version 0.25.1

 -- Erik Johnston <erik@matrix.org>  Mon, 20 Nov 2017 10:05:37 +0000

matrix-synapse (0.25.0-1) jessie; urgency=medium

  * New upstream version 0.25.0

 -- Erik Johnston <erik@matrix.org>  Wed, 15 Nov 2017 11:36:32 +0000

matrix-synapse (0.24.1-1) jessie; urgency=medium

  * New upstream version 0.24.1

 -- Erik Johnston <erik@matrix.org>  Tue, 24 Oct 2017 15:05:03 +0100

matrix-synapse (0.24.0-1) jessie; urgency=medium

  * New upstream version 0.24.0

 -- Erik Johnston <erik@matrix.org>  Mon, 23 Oct 2017 14:11:46 +0100

matrix-synapse (0.23.1-1) xenial; urgency=medium

  * Imported upstream version 0.23.1

 -- Erik Johnston <erikj@matrix.org>  Thu, 05 Oct 2017 15:28:25 +0100

matrix-synapse (0.23.0-1) jessie; urgency=medium

  * Fix patch after refactor
  * Add patch to remove requirement on affinity package
  * refresh webclient patch

 -- Erik Johnston <erikj@matrix.org>  Mon, 02 Oct 2017 15:34:57 +0100

matrix-synapse (0.22.1-1) jessie; urgency=medium

  * Imported Upstream version 0.22.1

 -- Erik Johnston <erikj@matrix.org>  Thu, 06 Jul 2017 18:14:13 +0100

matrix-synapse (0.22.0-1) jessie; urgency=medium

  * Imported upstream version 0.22.0

 -- Erik Johnston <erikj@matrix.org>  Thu, 06 Jul 2017 10:47:45 +0100

matrix-synapse (0.21.1-1) jessie; urgency=medium

  * Imported upstream version 0.21.1

 -- Erik Johnston <erikj@matrix.org>  Thu, 15 Jun 2017 13:31:13 +0100

matrix-synapse (0.21.0-1) jessie; urgency=medium

  * Imported upstream version 0.21.0
  * Update patches

 -- Erik Johnston <erikj@matrix.org>  Thu, 18 May 2017 14:16:54 +0100

matrix-synapse (0.20.0-2) jessie; urgency=medium

  * Depend on python-jsonschema

 -- Erik Johnston <erikj@matrix.org>  Wed, 12 Apr 2017 10:41:46 +0100

matrix-synapse (0.20.0-1) jessie; urgency=medium

  * Imported upstream version 0.20.0

 -- Erik Johnston <erikj@matrix.org>  Tue, 11 Apr 2017 12:58:26 +0100

matrix-synapse (0.19.3-1) jessie; urgency=medium

  * Imported upstream version 0.19.3

 -- Erik Johnston <erikj@matrix.org>  Tue, 21 Mar 2017 13:45:41 +0000

matrix-synapse (0.19.2-1) jessie; urgency=medium

  [ Sunil Mohan Adapa ]
  * Bump standards version to 3.9.8
  * Add debian/copyright file
  * Don't ignore errors in debian/config
  * Reformat depenedencies in debian/control
  * Internationalize strings in template file
  * Update package description
  * Add lsb-base as dependency
  * Update questions for debconf style
  * Add man pages for all binaries

  [ Erik Johnston ]
  * Imported upstream version 0.19.2

 -- Erik Johnston <erikj@matrix.org>  Tue, 21 Feb 2017 13:55:00 +0000

matrix-synapse (0.19.1-1) jessie; urgency=medium

  * Imported upstream version 0.19.1

 -- Erik Johnston <erikj@matrix.org>  Thu, 09 Feb 2017 11:53:27 +0000

matrix-synapse (0.19.0-1) jessie; urgency=medium

  This build requires python-twisted 0.19.0, which may need to be installed
  from backports.

  [ Bryce Chidester ]
  * Add EnvironmentFile to the systemd service
  * Create matrix-synapse.default

  [ Erik Johnston ]
  * Imported upstream version 0.19.0

 -- Erik Johnston <erikj@matrix.org>  Sat, 04 Feb 2017 09:58:29 +0000

matrix-synapse (0.18.7-1) trusty; urgency=medium

  * Imported Upstream version 0.18.4

 -- Erik Johnston <erikj@matrix.org>  Mon, 09 Jan 2017 15:10:21 +0000

matrix-synapse (0.18.5-1) trusty; urgency=medium

  * Imported Upstream version 0.18.5

 -- Erik Johnston <erikj@matrix.org>  Fri, 16 Dec 2016 10:51:59 +0000

matrix-synapse (0.18.4-1) trusty; urgency=medium

  * Imported Upstream version 0.18.4

 -- Erik Johnston <erikj@matrix.org>  Tue, 22 Nov 2016 10:33:41 +0000

matrix-synapse (0.18.3-1) trusty; urgency=medium

  * Imported Upstream version 0.18.3
  * Remove upstreamed ldap3 patch

 -- Erik Johnston <erikj@matrix.org>  Tue, 08 Nov 2016 15:01:49 +0000

matrix-synapse (0.18.2-2) trusty; urgency=high

  * Patch ldap3 support to workaround differences in python-ldap3 0.9,
    bug allowed unauthorized logins if ldap3 0.9 was used.

 -- Erik Johnston <erikj@matrix.org>  Tue, 08 Nov 2016 13:48:09 +0000

matrix-synapse (0.18.2-1) trusty; urgency=medium

  * Imported Upstream version 0.18.2

 -- Erik Johnston <erikj@matrix.org>  Tue, 01 Nov 2016 13:30:45 +0000

matrix-synapse (0.18.1-1) trusty; urgency=medium

  * Imported Upstream version 0.18.1

 -- Erik Johnston <erikj@matrix.org>  Wed, 05 Oct 2016 14:52:53 +0100

matrix-synapse (0.18.0-1) trusty; urgency=medium

  * Imported Upstream version 0.18.0

 -- Erik Johnston <erikj@matrix.org>  Mon, 19 Sep 2016 17:38:48 +0100

matrix-synapse (0.17.3-1) trusty; urgency=medium

  * Imported Upstream version 0.17.3

 -- Erik Johnston <erikj@matrix.org>  Fri, 09 Sep 2016 11:18:18 +0100

matrix-synapse (0.17.2-1) trusty; urgency=medium

  * Imported Upstream version 0.17.2

 -- Erik Johnston <erikj@matrix.org>  Thu, 08 Sep 2016 15:37:14 +0100

matrix-synapse (0.17.1-1) trusty; urgency=medium

  * Imported Upstream version 0.17.1

 -- Erik Johnston <erikj@matrix.org>  Wed, 24 Aug 2016 15:11:29 +0100

matrix-synapse (0.17.0-1) trusty; urgency=medium

  * Imported Upstream version 0.17.0

 -- Erik Johnston <erikj@matrix.org>  Mon, 08 Aug 2016 13:56:15 +0100

matrix-synapse (0.16.1-r1-1) trusty; urgency=medium

  * Imported Upstream version 0.16.1-r1

 -- Erik Johnston <erikj@matrix.org>  Fri, 08 Jul 2016 16:47:35 +0100

matrix-synapse (0.16.1-2) trusty; urgency=critical

  * Apply security patch

 -- Erik Johnston <erikj@matrix.org>  Fri, 08 Jul 2016 11:05:27 +0100

matrix-synapse (0.16.1-1) trusty; urgency=medium

  * New upstream release

 -- Erik Johnston <erikj@matrix.org>  Tue, 21 Jun 2016 14:56:48 +0100

matrix-synapse (0.16.0-3) trusty; urgency=medium

  * Don't require strict nacl==0.3.0 requirement

 -- Erik Johnston <erikj@matrix.org>  Mon, 20 Jun 2016 13:24:22 +0100

matrix-synapse (0.16.0-2) trusty; urgency=medium

  * Also change the permissions of /etc/matrix-synapse
  * Add apt webclient instructions
  * Fix up patches
  * Update default homeserver.yaml
  * Add patch

 -- Erik Johnston <erikj@matrix.org>  Fri, 10 Jun 2016 14:06:20 +0100

matrix-synapse (0.16.0-1) trusty; urgency=medium

  [ David A Roberts ]
  * systemd

  [ Erik Johnston ]
  * Fixup postinst and matrix-synapse.service
  * Handle email optional deps
  * New upstream release

 -- Erik Johnston <erikj@matrix.org>  Thu, 09 Jun 2016 16:17:01 +0100

matrix-synapse (0.14.0-1) trusty; urgency=medium

  * Remove saml2 module requirements

 -- Erik Johnston <erikj@matrix.org>  Wed, 30 Mar 2016 14:31:17 +0100

matrix-synapse (0.13.3-1) trusty; urgency=medium

  * New upstream release

 -- Erik Johnston <erikj@matrix.org>  Thu, 11 Feb 2016 16:35:39 +0000

matrix-synapse (0.13.2-1) trusty; urgency=medium

  * New upstream release

 -- Erik Johnston <erikj@matrix.org>  Thu, 11 Feb 2016 11:01:16 +0000

matrix-synapse (0.13.0-1) trusty; urgency=medium

  * New upstream release

 -- Erik Johnston <erikj@matrix.org>  Wed, 10 Feb 2016 16:34:39 +0000

matrix-synapse (0.12.0-2) trusty; urgency=medium

  * Don't default `registerion_shared_secret` config option

 -- Erik Johnston <erikj@matrix.org>  Wed, 06 Jan 2016 16:34:02 +0000

matrix-synapse (0.12.0-1) stable; urgency=medium

  * Imported Upstream version 0.12.0

 -- Mark Haines <mark@matrix.org>  Mon, 04 Jan 2016 15:38:33 +0000

matrix-synapse (0.11.1-1) unstable; urgency=medium

  * Imported Upstream version 0.11.1

 -- Erik Johnston <erikj@matrix.org>  Fri, 20 Nov 2015 17:56:52 +0000

matrix-synapse (0.11.0-r2-1) stable; urgency=medium

  * Imported Upstream version 0.11.0-r2
  * Add gbp.conf

 -- Erik Johnston <erikj@matrix.org>  Thu, 19 Nov 2015 13:52:36 +0000

matrix-synapse (0.11.0-1) wheezy; urgency=medium

  * Fix dependencies.

 -- Erik Johnston <erikj@matrix.org>  Tue, 17 Nov 2015 16:28:06 +0000

matrix-synapse (0.11.0-0) wheezy; urgency=medium

  * New upstream release

 -- Erik Johnston <erikj@matrix.org>  Tue, 17 Nov 2015 16:03:01 +0000

matrix-synapse (0.10.0-2) wheezy; urgency=medium

  * Rebuild for wheezy.

 -- Erik Johnston <erikj@matrix.org>  Fri, 04 Sep 2015 14:21:03 +0100

matrix-synapse (0.10.0-1) trusty; urgency=medium

  * New upstream release

 -- Erik Johnston <erikj@matrix.org>  Thu, 03 Sep 2015 10:08:34 +0100

matrix-synapse (0.10.0~rc6-3) trusty; urgency=medium

  * Create log directory.

 -- Erik Johnston <erikj@matrix.org>  Wed, 02 Sep 2015 17:49:07 +0100

matrix-synapse (0.10.0~rc6-2) trusty; urgency=medium

  * Add patch to work around upstream bug in config directory handling.

 -- Erik Johnston <erikj@matrix.org>  Wed, 02 Sep 2015 17:42:42 +0100

matrix-synapse (0.10.0~rc6-1) trusty; urgency=medium

  * New upstream release

 -- Erik Johnston <erikj@matrix.org>  Wed, 02 Sep 2015 17:21:21 +0100

matrix-synapse (0.10.0~rc5-3) trusty; urgency=medium

  * Update init script to work.

 -- Erik Johnston <erikj@matrix.org>  Fri, 28 Aug 2015 10:51:56 +0100

matrix-synapse (0.10.0~rc5-2) trusty; urgency=medium

  * Fix where python files are installed.

 -- Erik Johnston <erikj@matrix.org>  Thu, 27 Aug 2015 11:55:39 +0100

matrix-synapse (0.10.0~rc5-1) trusty; urgency=medium

  * New upstream release

 -- Erik Johnston <erikj@matrix.org>  Thu, 27 Aug 2015 11:26:54 +0100

matrix-synapse (0.10.0~rc4-1) trusty; urgency=medium

  * New upstream version.

 -- Erik Johnston <erikj@matrix.org>  Thu, 27 Aug 2015 10:29:31 +0100

matrix-synapse (0.10.0~rc3-7) trusty; urgency=medium

  * Add debian/watch

 -- Erik Johnston <erikj@matrix.org>  Wed, 26 Aug 2015 17:57:08 +0100

matrix-synapse (0.10.0~rc3-6) trusty; urgency=medium

  * Deps.

 -- Erik Johnston <erikj@matrix.org>  Wed, 26 Aug 2015 17:07:13 +0100

matrix-synapse (0.10.0~rc3-5) trusty; urgency=medium

  * Deps.

 -- Erik Johnston <erikj@matrix.org>  Wed, 26 Aug 2015 16:18:02 +0100

matrix-synapse (0.10.0~rc3-4) trusty; urgency=medium

  * More deps.

 -- Erik Johnston <erikj@matrix.org>  Wed, 26 Aug 2015 14:09:27 +0100

matrix-synapse (0.10.0~rc3-3) trusty; urgency=medium

  * Update deps.

 -- Erik Johnston <erikj@matrix.org>  Wed, 26 Aug 2015 13:49:20 +0100

matrix-synapse (0.10.0~rc3-2) trusty; urgency=medium

  * Add more deps.

 -- Erik Johnston <erikj@matrix.org>  Wed, 26 Aug 2015 13:25:45 +0100

matrix-synapse (0.10.0~rc3-1) trusty; urgency=medium

  * New upstream release

 -- Erik Johnston <erikj@matrix.org>  Tue, 25 Aug 2015 17:52:33 +0100

matrix-synapse (0.9.3-1~trusty1) trusty; urgency=medium

  * Rebuild for trusty.

 -- Erik Johnston <erikj@matrix.org>  Thu, 20 Aug 2015 15:05:43 +0100

matrix-synapse (0.9.3-1) wheezy; urgency=medium

  * New upstream release
  * Create a user, "matrix-synapse", to run as
  * Log to /var/log/matrix-synapse/ directory
  * Override the way synapse looks for the angular SDK (syweb) so it finds the
    packaged one

 -- Paul "LeoNerd" Evans <paul@matrix.org>  Fri, 07 Aug 2015 15:32:12 +0100

matrix-synapse (0.9.2-2) wheezy; urgency=medium

  * Supply a default config file
  * Create directory in /var/lib
  * Use debconf to ask the user for the server name at installation time

 -- Paul "LeoNerd" Evans <paul@matrix.org>  Thu, 06 Aug 2015 15:28:00 +0100

matrix-synapse (0.9.2-1) wheezy; urgency=low

  * source package automatically created by stdeb 0.8.2

 -- Paul "LeoNerd" Evans <paul@matrix.org>  Fri, 12 Jun 2015 14:32:03 +0100<|MERGE_RESOLUTION|>--- conflicted
+++ resolved
@@ -3,17 +3,10 @@
   [ Silke Hofstra ]
   * Include systemd-python to allow logging to the systemd journal.
 
-<<<<<<< HEAD
-  [ Amber Brown ]
-  * Update logging config defaults to match API changes in Synapse.
-
- -- Silke Hofstra <silke@slxh.eu>  Wed, 29 May 2019 09:45:29 +0200
-=======
   [ Synapse Packaging team ]
   * New synapse release 1.1.0.
 
  -- Synapse Packaging team <packages@matrix.org>  Thu, 04 Jul 2019 11:43:41 +0100
->>>>>>> 20332b27
 
 matrix-synapse-py3 (1.0.0) stable; urgency=medium
 

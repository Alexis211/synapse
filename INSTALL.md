--- conflicted
+++ resolved
@@ -257,14 +257,8 @@
 #### Matrix.org packages
 
 Matrix.org provides Debian/Ubuntu packages of the latest stable version of
-<<<<<<< HEAD
-Synapse via https://packages.matrix.org/debian/. To use them:
-
-For Debian 9 (Stretch), Ubuntu 16.04 (Xenial), and later:
-=======
 Synapse via https://packages.matrix.org/debian/. They are available for Debian
 9 (Stretch), Ubuntu 16.04 (Xenial), and later. To use them:
->>>>>>> 2e1129b5
 
 ```
 sudo apt install -y lsb-release wget apt-transport-https
@@ -275,22 +269,6 @@
 sudo apt install matrix-synapse-py3
 ```
 
-<<<<<<< HEAD
-For Debian 8 (Jessie):
-
-```
-sudo apt install -y lsb-release wget apt-transport-https
-sudo wget -O /etc/apt/trusted.gpg.d/matrix-org-archive-keyring.gpg https://packages.matrix.org/debian/matrix-org-archive-keyring.gpg
-echo "deb [signed-by=5586CCC0CBBBEFC7A25811ADF473DD4473365DE1] https://packages.matrix.org/debian/ $(lsb_release -cs) main" |
-    sudo tee /etc/apt/sources.list.d/matrix-org.list
-sudo apt update
-sudo apt install matrix-synapse-py3
-```
-
-The fingerprint of the repository signing key is AAF9AE843A7584B5A3E4CD2BCF45A512DE2DA058.
-
-=======
->>>>>>> 2e1129b5
 **Note**: if you followed a previous version of these instructions which
 recommended using `apt-key add` to add an old key from
 `https://matrix.org/packages/debian/`, you should note that this key has been
@@ -298,12 +276,9 @@
 C35EB17E1EAE708E6603A9B3AD0592FE47F0DF61`, and follow the above instructions to
 update your configuration.
 
-<<<<<<< HEAD
-=======
 The fingerprint of the repository signing key (as shown by `gpg
 /usr/share/keyrings/matrix-org-archive-keyring.gpg`) is
 `AAF9AE843A7584B5A3E4CD2BCF45A512DE2DA058`.
->>>>>>> 2e1129b5
 
 #### Downstream Debian/Ubuntu packages
 

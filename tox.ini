[tox]
envlist = packaging, py35, py36, py37, py38, check_codestyle, check_isort

[base]
extras = test
deps =
    python-subunit
    junitxml
    coverage
    coverage-enable-subprocess

    # cyptography 2.2 requires setuptools >= 18.5
    #
    # older versions of virtualenv (?) give us a virtualenv with the same
    # version of setuptools as is installed on the system python (and tox runs
    # virtualenv under python3, so we get the version of setuptools that is
    # installed on that).
    #
    # anyway, make sure that we have a recent enough setuptools.
    setuptools>=18.5

    # we also need a semi-recent version of pip, because old ones fail to
    # install the "enum34" dependency of cryptography.
    pip>=10

setenv =
    # we have a pyproject.toml, but don't want pip to use it for building.
    # (otherwise we get an error about 'editable mode is not supported for
    # pyproject.toml-style projects').
    PIP_USE_PEP517 = false

    PYTHONDONTWRITEBYTECODE = no_byte_code
    COVERAGE_PROCESS_START = {toxinidir}/.coveragerc

[testenv]
deps =
    {[base]deps}
extras = all, test

whitelist_externals =
    sh

setenv =
    {[base]setenv}
    postgres: SYNAPSE_POSTGRES = 1
    TOP={toxinidir}

passenv = *

commands =
    /usr/bin/find "{toxinidir}" -name '*.pyc' -delete
    # Add this so that coverage will run on subprocesses
    {envbindir}/coverage run "{envbindir}/trial" {env:TRIAL_FLAGS:} {posargs:tests} {env:TOXSUFFIX:}

# As of twisted 16.4, trial tries to import the tests as a package (previously
# it loaded the files explicitly), which means they need to be on the
# pythonpath. Our sdist doesn't include the 'tests' package, so normally it
# doesn't work within the tox virtualenv.
#
# As a workaround, we tell tox to do install with 'pip -e', which just
# creates a symlink to the project directory instead of unpacking the sdist.
#
# (An alternative to this would be to set PYTHONPATH to include the project
# directory. Note two problems with this:
#
#   - if you set it via `setenv`, then it is also set during the 'install'
#     phase, which inhibits unpacking the sdist, so the virtualenv isn't
#     useful for anything else without setting PYTHONPATH similarly.
#
#   - `synapse` is also loaded from PYTHONPATH so even if you only set
#     PYTHONPATH for the test phase, we're still running the tests against
#     the working copy rather than the contents of the sdist. So frankly
#     you might as well use -e in the first place.
#
# )
usedevelop=true

# A test suite for the oldest supported versions of Python libraries, to catch
# any uses of APIs not available in them.
[testenv:py35-old]
skip_install=True
deps =
    # Old automat version for Twisted
    Automat == 0.3.0

    lxml
    coverage
    coverage-enable-subprocess

commands =
    /usr/bin/find "{toxinidir}" -name '*.pyc' -delete
    # Make all greater-thans equals so we test the oldest version of our direct
    # dependencies, but make the pyopenssl 17.0, which can work against an
    # OpenSSL 1.1 compiled cryptography (as older ones don't compile on Travis).
    /bin/sh -c 'python -m synapse.python_dependencies | sed -e "s/>=/==/g" -e "s/psycopg2==2.6//" -e "s/pyopenssl==16.0.0/pyopenssl==17.0.0/" | xargs -d"\n" pip install'

    # Install Synapse itself. This won't update any libraries.
    pip install -e ".[test]"

    {envbindir}/coverage run "{envbindir}/trial"  {env:TRIAL_FLAGS:} {posargs:tests} {env:TOXSUFFIX:}

[testenv:benchmark]
deps =
    {[base]deps}
    pyperf
setenv =
    SYNAPSE_POSTGRES = 1
commands =
    python -m synmark {posargs:}

[testenv:packaging]
skip_install=True
deps =
    check-manifest==0.41
commands =
    check-manifest

[testenv:check_codestyle]
extras = lint
commands =
    python -m black --check --diff .
    /bin/sh -c "flake8 synapse tests scripts scripts-dev contrib synctl {env:PEP8SUFFIX:}"
    {toxinidir}/scripts-dev/config-lint.sh

[testenv:check_isort]
extras = lint
commands = /bin/sh -c "isort -c --df --sp setup.cfg synapse tests scripts-dev scripts"

[testenv:check-newsfragment]
skip_install = True
deps = towncrier>=18.6.0rc1
commands =
   python -m towncrier.check --compare-with=origin/dinsic
basepython = python3.6

[testenv:check-sampleconfig]
commands = {toxinidir}/scripts-dev/generate_sample_config --check

[testenv:combine]
skip_install = True
deps =
    coverage
commands=
    coverage combine
    coverage report

[testenv:cov-erase]
skip_install = True
deps =
    coverage
commands=
    coverage erase

[testenv:cov-html]
skip_install = True
deps =
    coverage
commands=
    coverage html

[testenv:mypy]
deps =
    {[base]deps}
<<<<<<< HEAD
extras = all, mypy
=======
extras = all,mypy
>>>>>>> de5cafe9
commands = mypy

# To find all folders that pass mypy you run:
#
#   find synapse/* -type d -not -name __pycache__ -exec bash -c "mypy '{}' > /dev/null"  \; -print<|MERGE_RESOLUTION|>--- conflicted
+++ resolved
@@ -111,7 +111,7 @@
 [testenv:packaging]
 skip_install=True
 deps =
-    check-manifest==0.41
+    check-manifest
 commands =
     check-manifest
 
@@ -131,7 +131,6 @@
 deps = towncrier>=18.6.0rc1
 commands =
    python -m towncrier.check --compare-with=origin/dinsic
-basepython = python3.6
 
 [testenv:check-sampleconfig]
 commands = {toxinidir}/scripts-dev/generate_sample_config --check
@@ -161,11 +160,7 @@
 [testenv:mypy]
 deps =
     {[base]deps}
-<<<<<<< HEAD
-extras = all, mypy
-=======
 extras = all,mypy
->>>>>>> de5cafe9
 commands = mypy
 
 # To find all folders that pass mypy you run:

--- conflicted
+++ resolved
@@ -584,10 +584,6 @@
         self.render(request)
 
         self.assertEqual(200, int(channel.result["code"]), msg=channel.result["body"])
-<<<<<<< HEAD
-        self.assertEqual("@bob:test", channel.json_body["name"])
-        self.assertEqual(None, channel.json_body["displayname"])  # deactivating a user removes their displayname
-=======
         self.assertEqual("@user:test", channel.json_body["name"])
         self.assertEqual("email", channel.json_body["threepids"][0]["medium"])
         self.assertEqual("bob3@bob.bob", channel.json_body["threepids"][0]["address"])
@@ -621,7 +617,6 @@
 
         self.assertEqual(200, int(channel.result["code"]), msg=channel.result["body"])
         self.assertEqual("@user:test", channel.json_body["name"])
->>>>>>> 9b06d8f8
         self.assertEqual(True, channel.json_body["deactivated"])
         # the user is deactivated, the threepid will be deleted
 
@@ -632,13 +627,6 @@
         self.render(request)
 
         self.assertEqual(200, int(channel.result["code"]), msg=channel.result["body"])
-<<<<<<< HEAD
-        self.assertEqual("@bob:test", channel.json_body["name"])
-        self.assertEqual(None, channel.json_body["displayname"])
-        self.assertEqual(1, channel.json_body["admin"])
-        self.assertEqual(0, channel.json_body["is_guest"])
-        self.assertEqual(1, channel.json_body["deactivated"])
-=======
         self.assertEqual("@user:test", channel.json_body["name"])
         self.assertEqual(True, channel.json_body["deactivated"])
 
@@ -672,7 +660,6 @@
         self.assertEqual(200, int(channel.result["code"]), msg=channel.result["body"])
         self.assertEqual("@user:test", channel.json_body["name"])
         self.assertEqual(True, channel.json_body["admin"])
->>>>>>> 9b06d8f8
 
     def test_accidental_deactivation_prevention(self):
         """
